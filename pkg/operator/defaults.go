--- conflicted
+++ resolved
@@ -20,11 +20,7 @@
 	DefaultAlertmanagerVersion   = "v0.21.0"
 	DefaultAlertmanagerBaseImage = "quay.io/prometheus/alertmanager"
 	DefaultAlertmanagerImage     = DefaultAlertmanagerBaseImage + ":" + DefaultAlertmanagerVersion
-<<<<<<< HEAD
-	DefaultThanosVersion         = "v0.14.0"
-=======
 	DefaultThanosVersion         = "v0.15.0"
->>>>>>> 633ea519
 	DefaultThanosBaseImage       = "quay.io/thanos/thanos"
 	DefaultThanosImage           = DefaultThanosBaseImage + ":" + DefaultThanosVersion
 )
