--- conflicted
+++ resolved
@@ -254,11 +254,7 @@
 	}
 
 	err = wait.Poll(5*time.Second, 2*time.Minute, func() (bool, error) {
-<<<<<<< HEAD
-		sts, err := framework.KubeClient.AppsV1().StatefulSets(ns).List(metav1.ListOptions{})
-=======
 		sts, err := framework.KubeClient.AppsV1().StatefulSets(ns).List(context.TODO(), metav1.ListOptions{})
->>>>>>> d0a871b7
 		if err != nil {
 			return false, err
 		}
