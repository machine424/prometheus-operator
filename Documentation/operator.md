---
weight: 209
toc: false
title: CLI Flags
menu:
    docs:
        parent: operator
lead: Command line arguments for the operator binary
images: []
draft: false
description: Command line arguments for the operator binary
---

> Note this document is automatically generated from the `cmd/operator/main.go` file and shouldn't be edited directly.

```console mdox-exec="./operator --help"
Usage of ./operator:
  -alertmanager-config-namespaces value
    	Namespaces where AlertmanagerConfig custom resources and corresponding Secrets are watched/created. If set this takes precedence over --namespaces or --deny-namespaces for AlertmanagerConfig custom resources.
  -alertmanager-default-base-image string
    	Alertmanager default base image (path without tag/version) (default "quay.io/prometheus/alertmanager")
  -alertmanager-instance-namespaces value
    	Namespaces where Alertmanager custom resources and corresponding StatefulSets are watched/created. If set this takes precedence over --namespaces or --deny-namespaces for Alertmanager custom resources.
  -alertmanager-instance-selector string
    	Label selector to filter AlertManager Custom Resources to watch.
  -apiserver string
    	API Server addr, e.g. ' - NOT RECOMMENDED FOR PRODUCTION - http://127.0.0.1:8080'. Omit parameter to run in on-cluster mode and utilize the service account token.
  -ca-file string
    	- NOT RECOMMENDED FOR PRODUCTION - Path to TLS CA file.
  -cert-file string
    	 - NOT RECOMMENDED FOR PRODUCTION - Path to public TLS certificate file.
  -cluster-domain string
    	The domain of the cluster. This is used to generate service FQDNs. If this is not specified, DNS search domain expansion is used instead.
  -config-reloader-cpu-limit --config-reloader-cpu
    	Config Reloader CPU limit. Value "0" disables it and causes no limit to be configured. Flag overrides --config-reloader-cpu for the CPU limit (default "100m")
  -config-reloader-cpu-request --config-reloader-cpu
    	Config Reloader CPU request. Value "0" disables it and causes no request to be configured. Flag overrides --config-reloader-cpu value for the CPU request (default "100m")
  -config-reloader-memory-limit --config-reloader-memory
    	Config Reloader Memory limit. Value "0" disables it and causes no limit to be configured. Flag overrides --config-reloader-memory for the memory limit (default "50Mi")
  -config-reloader-memory-request --config-reloader-memory
    	Config Reloader Memory request. Value "0" disables it and causes no request to be configured. Flag overrides --config-reloader-memory for the memory request (default "50Mi")
  -deny-namespaces value
    	Namespaces not to scope the interaction of the Prometheus Operator (deny list). This is mutually exclusive with --namespaces.
  -key-file string
    	- NOT RECOMMENDED FOR PRODUCTION - Path to private TLS certificate file.
  -kubelet-service string
    	Service/Endpoints object to write kubelets into in format "namespace/name"
  -labels value
    	Labels to be add to all resources created by the operator
  -localhost string
    	EXPERIMENTAL (could be removed in future releases) - Host used to communicate between local services on a pod. Fixes issues where localhost resolves incorrectly. (default "localhost")
  -log-format string
    	Log format to use. Possible values: logfmt, json (default "logfmt")
  -log-level string
    	Log level to use. Possible values: all, debug, info, warn, error, none (default "info")
  -namespaces value
    	Namespaces to scope the interaction of the Prometheus Operator and the apiserver (allow list). This is mutually exclusive with --deny-namespaces.
  -prometheus-config-reloader string
<<<<<<< HEAD
    	Prometheus config reloader image (default "quay.io/prometheus-operator/prometheus-config-reloader:v0.59.2")
=======
    	Prometheus config reloader image (default "quay.io/prometheus-operator/prometheus-config-reloader:v0.60.0")
>>>>>>> 8004e084
  -prometheus-default-base-image string
    	Prometheus default base image (path without tag/version) (default "quay.io/prometheus/prometheus")
  -prometheus-instance-namespaces value
    	Namespaces where Prometheus custom resources and corresponding Secrets, Configmaps and StatefulSets are watched/created. If set this takes precedence over --namespaces or --deny-namespaces for Prometheus custom resources.
  -prometheus-instance-selector string
    	Label selector to filter Prometheus Custom Resources to watch.
  -secret-field-selector string
    	Field selector to filter Secrets to watch
  -short-version
    	Print just the version number.
  -thanos-default-base-image string
    	Thanos default base image (path without tag/version) (default "quay.io/thanos/thanos")
  -thanos-ruler-instance-namespaces value
    	Namespaces where ThanosRuler custom resources and corresponding StatefulSets are watched/created. If set this takes precedence over --namespaces or --deny-namespaces for ThanosRuler custom resources.
  -thanos-ruler-instance-selector string
    	Label selector to filter ThanosRuler Custom Resources to watch.
  -tls-insecure
    	- NOT RECOMMENDED FOR PRODUCTION - Don't verify API server's CA certificate.
  -version
    	Prints current version.
  -web.cert-file string
    	Cert file to be used for operator web server endpoints. (default "/etc/tls/private/tls.crt")
  -web.client-ca-file string
    	Client CA certificate file to be used for operator web server endpoints. (default "/etc/tls/private/tls-ca.crt")
  -web.enable-tls
    	Activate prometheus operator web server TLS.   This is useful for example when using the rule validation webhook.
  -web.key-file string
    	Private key matching the cert file to be used for operator web server endpoints. (default "/etc/tls/private/tls.key")
  -web.listen-address string
    	Address on which to expose metrics and web interface. (default ":8080")
  -web.tls-cipher-suites string
    	Comma-separated list of cipher suites for the server. Values are from tls package constants (https://golang.org/pkg/crypto/tls/#pkg-constants).If omitted, the default Go cipher suites will be used.Note that TLS 1.3 ciphersuites are not configurable.
  -web.tls-min-version string
    	Minimum TLS version supported. Value must match version names from https://golang.org/pkg/crypto/tls/#pkg-constants. (default "VersionTLS13")
  -web.tls-reload-interval duration
    	The interval at which to watch for TLS certificate changes, by default set to 1 minute. (default 1m0s). (default 1m0s)
```<|MERGE_RESOLUTION|>--- conflicted
+++ resolved
@@ -56,11 +56,7 @@
   -namespaces value
     	Namespaces to scope the interaction of the Prometheus Operator and the apiserver (allow list). This is mutually exclusive with --deny-namespaces.
   -prometheus-config-reloader string
-<<<<<<< HEAD
-    	Prometheus config reloader image (default "quay.io/prometheus-operator/prometheus-config-reloader:v0.59.2")
-=======
     	Prometheus config reloader image (default "quay.io/prometheus-operator/prometheus-config-reloader:v0.60.0")
->>>>>>> 8004e084
   -prometheus-default-base-image string
     	Prometheus default base image (path without tag/version) (default "quay.io/prometheus/prometheus")
   -prometheus-instance-namespaces value
