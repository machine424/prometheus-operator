--- conflicted
+++ resolved
@@ -27,11 +27,7 @@
   labels:
     app.kubernetes.io/component: controller
     app.kubernetes.io/name: prometheus-operator
-<<<<<<< HEAD
-    app.kubernetes.io/version: 0.54.1
-=======
     app.kubernetes.io/version: 0.55.0
->>>>>>> fd0fe0ae
   name: prometheus-operator
 rules:
 - apiGroups:
@@ -179,11 +175,7 @@
   labels:
     app.kubernetes.io/component: controller
     app.kubernetes.io/name: prometheus-operator
-<<<<<<< HEAD
-    app.kubernetes.io/version: 0.54.1
-=======
     app.kubernetes.io/version: 0.55.0
->>>>>>> fd0fe0ae
   name: prometheus-operator
   namespace: default
 ```
@@ -199,11 +191,7 @@
   labels:
     app.kubernetes.io/component: controller
     app.kubernetes.io/name: prometheus-operator
-<<<<<<< HEAD
-    app.kubernetes.io/version: 0.54.1
-=======
     app.kubernetes.io/version: 0.55.0
->>>>>>> fd0fe0ae
   name: prometheus-operator
 roleRef:
   apiGroup: rbac.authorization.k8s.io
