--- conflicted
+++ resolved
@@ -21,11 +21,7 @@
   labels:
     app.kubernetes.io/component: controller
     app.kubernetes.io/name: prometheus-operator
-<<<<<<< HEAD
-    app.kubernetes.io/version: v0.38.1
-=======
     app.kubernetes.io/version: v0.39.0
->>>>>>> d0a871b7
   name: prometheus-operator
 rules:
 - apiGroups:
@@ -156,11 +152,7 @@
   labels:
     app.kubernetes.io/component: controller
     app.kubernetes.io/name: prometheus-operator
-<<<<<<< HEAD
-    app.kubernetes.io/version: v0.38.1
-=======
     app.kubernetes.io/version: v0.39.0
->>>>>>> d0a871b7
   name: prometheus-operator
   namespace: default
 ```
@@ -177,11 +169,7 @@
   labels:
     app.kubernetes.io/component: controller
     app.kubernetes.io/name: prometheus-operator
-<<<<<<< HEAD
-    app.kubernetes.io/version: v0.38.1
-=======
     app.kubernetes.io/version: v0.39.0
->>>>>>> d0a871b7
   name: prometheus-operator
 roleRef:
   apiGroup: rbac.authorization.k8s.io
