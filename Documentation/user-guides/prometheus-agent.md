---
weight: 153
toc: true
title: Prometheus Agent
menu:
    docs:
        parent: user-guides
lead: ""
images: []
draft: false
description: Guide for running Prometheus in Agent mode
---

{{< alert icon="👉" text="Prometheus Operator >= v0.64.0 is required."/>}}

As mentioned in [Prometheus's blog](https://prometheus.io/blog/2021/11/16/agent/), Prometheus Agent
is a deployment model optimized for environments where all collected data is forwarded to
a long-term storage solution, e.g. Cortex, Thanos or Prometheus, that do not need storage or rule evaluation.

First of all, make sure that the PrometheusAgent CRD is installed in the cluster and that the operator has the proper RBAC permissions to reconcile the PrometheusAgent resources.

```yaml mdox-exec="cat example/rbac/prometheus-operator/prometheus-operator-cluster-role.yaml"
apiVersion: rbac.authorization.k8s.io/v1
kind: ClusterRole
metadata:
  labels:
    app.kubernetes.io/component: controller
    app.kubernetes.io/name: prometheus-operator
<<<<<<< HEAD
    app.kubernetes.io/version: 0.67.1
=======
    app.kubernetes.io/version: 0.68.0
>>>>>>> 52526e3b
  name: prometheus-operator
rules:
- apiGroups:
  - monitoring.coreos.com
  resources:
  - alertmanagers
  - alertmanagers/finalizers
  - alertmanagers/status
  - alertmanagerconfigs
  - prometheuses
  - prometheuses/finalizers
  - prometheuses/status
  - prometheusagents
  - prometheusagents/finalizers
  - prometheusagents/status
  - thanosrulers
  - thanosrulers/finalizers
  - thanosrulers/status
  - scrapeconfigs
  - servicemonitors
  - podmonitors
  - probes
  - prometheusrules
  verbs:
  - '*'
- apiGroups:
  - apps
  resources:
  - statefulsets
  verbs:
  - '*'
- apiGroups:
  - ""
  resources:
  - configmaps
  - secrets
  verbs:
  - '*'
- apiGroups:
  - ""
  resources:
  - pods
  verbs:
  - list
  - delete
- apiGroups:
  - ""
  resources:
  - services
  - services/finalizers
  - endpoints
  verbs:
  - get
  - create
  - update
  - delete
- apiGroups:
  - ""
  resources:
  - nodes
  verbs:
  - list
  - watch
- apiGroups:
  - ""
  resources:
  - namespaces
  verbs:
  - get
  - list
  - watch
- apiGroups:
  - networking.k8s.io
  resources:
  - ingresses
  verbs:
  - get
  - list
  - watch
```

Similarly to Prometheus, Prometheus Agent will also require permission to scrape targets. Because of this, we will create a new service account for the Agent with the necessary permissions to scrape targets.

Start with the ServiceAccount, ClusterRole and ClusterRoleBinding:

```yaml mdox-exec="cat example/rbac/prometheus-agent/prometheus-service-account.yaml"
apiVersion: v1
kind: ServiceAccount
metadata:
  name: prometheus-agent
```

```yaml mdox-exec="cat example/rbac/prometheus-agent/prometheus-cluster-role.yaml"
apiVersion: rbac.authorization.k8s.io/v1
kind: ClusterRole
metadata:
  name: prometheus-agent
rules:
- apiGroups: [""]
  resources:
  - services
  - endpoints
  - pods
  verbs: ["get", "list", "watch"]
- apiGroups: [""]
  resources:
  - configmaps
  verbs: ["get"]
- apiGroups:
  - networking.k8s.io
  resources:
  - ingresses
  verbs: ["get", "list", "watch"]
- nonResourceURLs: ["/metrics"]
  verbs: ["get"]
```

```yaml mdox-exec="cat example/rbac/prometheus-agent/prometheus-cluster-role-binding.yaml"
apiVersion: rbac.authorization.k8s.io/v1
kind: ClusterRoleBinding
metadata:
  name: prometheus-agent
roleRef:
  apiGroup: rbac.authorization.k8s.io
  kind: ClusterRole
  name: prometheus-agent
subjects:
- kind: ServiceAccount
  name: prometheus-agent
  namespace: default
```

Lastly, we can deploy the Agent. The `spec` field is very similar to the Prometheus CRD but the features that aren't applicable to the agent mode (like alerting, retention, Thanos, ...) are not available.

```yaml mdox-exec="cat example/rbac/prometheus-agent/prometheus.yaml"
apiVersion: monitoring.coreos.com/v1alpha1
kind: PrometheusAgent
metadata:
  name: prometheus-agent
spec:
  replicas: 2
  serviceAccountName: prometheus-agent
  serviceMonitorSelector:
    matchLabels:
      team: frontend
```

Continue with the [Getting Started page](getting-started.md) to learn how to monitor applications running on Kubernetes.<|MERGE_RESOLUTION|>--- conflicted
+++ resolved
@@ -26,11 +26,7 @@
   labels:
     app.kubernetes.io/component: controller
     app.kubernetes.io/name: prometheus-operator
-<<<<<<< HEAD
-    app.kubernetes.io/version: 0.67.1
-=======
     app.kubernetes.io/version: 0.68.0
->>>>>>> 52526e3b
   name: prometheus-operator
 rules:
 - apiGroups:
