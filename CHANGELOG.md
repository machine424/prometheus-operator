<<<<<<< HEAD
=======
## 0.57.0 / 2022-06-02

The main change introduced by this release is a new v1beta1 API version for the
AlertmanagerConfig CRD.

Changes compared to the v1alpha1 API:
* Renamed `spec.muteTimeIntervals` field to `to spec.timeIntervals`.
* Removed `regex` field from the `Matcher` type.
* Replaced all `v1.SecretKeySelector` types by the `SecretKeySelector` type
  * Removed `optional` field.
  * `name` and `key` fields are required.

As a pre-requisite, you need to deploy the admission webhook and configure the
conversion webhook in the AlertmanagerConfig CRD object so that users can use
both v1alpha1 and v1beta1 versions at the same time. There are more details in
`Documentation/user-guides/webhook.md` about the webhook configuration.

Because of the conversion webhook requirement, the new version is an opt-in
feature: the `bundle.yaml` file and the manifests from
`example/prometheus-operator-crd` don't deploy the new API version (the
manifests to enable the v1beta1 version are under the
`example/prometheus-operator-crd-full` directory). We will wait until v0.59.0
(at least) before enabling the new API version by default.

* [CHANGE] Added validations at the API level for the time-based fields of the ThanosRuler CRD. #4815
* [CHANGE] Added validations at the API level for the OpsGenie's `responders` field of the AlertmanagerConfig CRD. #4725
* [FEATURE] Added v1beta1 version for AlertmanagerConfig CRD. #4709
* [FEATURE] Added support for Telegram receiver in the AlertmanagerConfig CRD. #4726
* [FEATURE] Added `updateAlerts` field to the OpsGenie configuration of the AlertmanagerConfig CRD. #4726
* [FEATURE] Added `hostAliases` field to the the Alertmanager, Prometheus and ThanosRuler CRDs. #4787
* [ENHANCEMENT] Added configuration option in the jsonnet mixins to specify the aggregation labels. #4814
* [ENHANCEMENT] Added `attachMetadata` field to the PodMonitor CRD. #4792
* [BUGFIX] Fixed the curl command for exec probes when `listenLocal` is set to true in the Prometheus object. It avoids temporary service outage due to long WAL replays. #4804

>>>>>>> 5db6996d
## 0.56.3 / 2022-05-23

* [BUGFIX] Fixed errors for Alertmanager configurations using the new `entity`, `actions` and `opsgenie_api_key_file` fields. #4797
* [BUGFIX] Fixed high CPU usage by reducing the number of number of reconciliations on Prometheus objects. #4798 #4806

## 0.56.2 / 2022-05-09

* [BUGFIX] Fix StatefulSet spec's generation to be determistic when `spec.containers` is not empty. #4772

## 0.56.1 / 2022-05-03

* [BUGFIX] Avoid unnecessary updates of the Prometheus StatefulSet object. #4762

## 0.56.0 / 2022-04-20

* [CHANGE] Added validation at the API level for size-based fields of the Prometheus CRD. #4661
* [CHANGE] Added validation at the API level for log level and format fields of the Alertmanager, Prometheus and ThanosRuler CRDs. #4638
* [CHANGE] Added validation at the API level for duration and time-based fields of the Prometheus CRD. #4684
* [CHANGE] Added shortnames for custom resources (`amcfg` for AlertmanagerConfig, `am` for Alertmanager, `pmon` for PodMonitor, `prb` for Probe, `prom` for Prometheus, `smon` for ServiceMonitor, `ruler` for Thanos Ruler). #4680
* [FEATURE] Added `status` subresource to the Prometheus CRD. #4580
* [ENHANCEMENT] Added `excludedFromEnforce` field to the Prometheus CRD. It allows to define PodMonitor, ServiceMonitor, Probe or PrometheusRule objects for which the namespace label enforcement (if enabled) should not be applied. This deprecates `prometheusRulesExcludedFromEnforce` which is still supported but users are encouraged to migrate to the new field. #4397
* [ENHANCEMENT] Added `enableRemoteWriteReceiver` field to the Prometheus CRD. #4633
* [ENHANCEMENT] Added `entity` and `actions` fields for the OpsGenie receiver to the AlertmanagerConfig CRD. #4697
* [ENHANCEMENT] Added `prometheus_operator_reconcile_duration_seconds` histogram metric. #4706
* [BUGFIX] Added support for `opsgenie_api_key_file` and `api_key_file` in the generated Alertmanager configuration. #4666 #4738

## 0.55.1 / 2022-03-26

* [BUGFIX] Fixed Prometheus configuration when `spec.queryLogFile` has no path ("query.log" for instance). #4683

## 0.55.0 / 2022-03-09

* [CHANGE] Enabled read-only root filesystem for containers generated from the Prometheus, Alertmanager and ThanosRuler objects. #4552
* [CHANGE] Disabled privilege escalation for the containers generated from Prometheus, Alertmanager and ThanosRuler objects. #4552
* [CHANGE] Dropped all capabilities for the containers generated from Prometheus, Alertmanager and ThanosRuler objects. #4552
* [CHANGE] Added `emptyDir` volume to the Prometheus statefulset when `spec.queryLogFile` is only a base filename (e.g. `query.log` as opposed to `/tmp/query.log`). When the path contains a full path, a volume + volume mount should be explicitly given in the Prometheus spec since the root file system is now read-only. #4566
* [CHANGE/BUGFIX] Added skip TLS verify for the config-reloader HTTP client when informing Prometheus/Alertmanager on a config reload (partial fix for #4273). #4592
* [CHANGE] Switched using the `endpointslice` role for Prometheus by default if it is supported by the Kubernetes API. #4535
* [FEATURE] Added standalone admission webhook. #4494
* [FEATURE] Support the definition of Alertmanager configuration via AlertManagerConfig instead of Kubernetes secret (EXPERIMENTAL). #4220
* [FEATURE] Support sharding for Probe objects. #4587
* [ENHANCEMENT] Restore Prometheus StatefulSet liveness probe so that deadlocks are detected and recovered from. #4387, #4534
* [ENHANCEMENT] Added `-alertmanager-config-namespaces` CLI flag to the operator. #4455, #4619
* [ENHANCEMENT] `remoteWrite` and `remoteRead` fields of the Prometheus CRD not considered experimental anymore. #4555
* [ENHANCEMENT] Added support for follow_redirects in endpoint scrape configuration. #4563
* [ENHANCEMENT] Added support for Oauth2 in AlertmanagerConfig CRD. #4501
* [ENHANCEMENT] Improved logging when the given Prometheus version doesn't support some CR fields. #4571
* [ENHANCEMENT] Added `__tmp_ingress_address` label to preserve the initial host address of the ingress object. #4603
* [ENHANCEMENT] Fixed potential name collisions in Alertmanager configuration when merging AlertmanagerConfig objects. #4626
* [BUGFIX] Fixed panic when validating `Probe`. #4541
* [BUGFIX] Added validation for sourceLabels in relabel configuration. #4568
* [BUGFIX] Allow retention to be set only by size. #4590

## 0.54.1 / 2022-02-24

* [BUGFIX] Updated relabelConfig validation to accept Prometheus default config on labeldrop relabelConfig. #4579
* [BUGFIX] Fixed relabelConfigs for labelmap action. #4574

## 0.54.0 / 2022-01-26

* [FEATURE] Support SNS Receiver in AlertmanagerConfig CR. #4468
* [ENHANCEMENT] Specify SA token automounting on pod-level for operator and prometheus operand. #4514
* [ENHANCEMENT] Support following redirects and Oauth2 in HTTP Client config in raw alertmanager config secret. #4499
* [ENHANCEMENT] Add Replicas column for Thanos Ruler. #4496
* [ENHANCEMENT] Set User-Agent for the kubernetes client. #4506
* [BUGFIX] Avoid race during recreation of StatefulSet(s). #4504
* [BUGFIX] Add validation for proberSpec `url` field in `ProbeSpec`. #4483
* [BUGFIX] Add validation for relabel configs. #4429
* [BUGFIX] Add validation for scrapeTimeout validation. #4491

## 0.53.1 / 2021-12-20

* [BUGFIX] Fixed the validation pattern for the `february` month in the AlertManagerConfig CRD. #4458

## 0.53.0 / 2021-12-16

* [CHANGE] Added startup probe to Prometheus. #4433 #4369
* [FEATURE] Added support for mute time intervals in the AlertManagerConfig CRD. #4388
* [FEATURE] Added support for new matching syntax in the routes configuration of the AlertmanagerConfig CRD. #4332
* [FEATURE] Added support for new matching syntax in the inhibit rules configuration of the AlertmanagerConfig CRD. #4329
* [FEATURE] Added `headers` in the Remote Read configuration of the Prometheus CRD. #4323
* [FEATURE] Added `retryOnRateLimit` in the Remote Write configuration of the Prometheus CRD. #4420
* [FEATURE] Added support for PagerDuty links and images in the AlertManagerConfig CR. #4425
* [ENHANCEMENT] Optimized the generated Prometheus configuration to make it compatible with the new Prometheus agent mode. #4417
* [BUGFIX] Improved validation for the Alertmanager CRD to match with upstream Alertmanager. #4434
* [BUGFIX] Fixed propagation of annotations from spec.podMetadata to the StatefulSet's pods. #4422
* [BUGFIX] Ensured that `group_by` values are unique in the generated Alertmanager configuration. #4413
* [BUGFIX] Fixed generated secrets being larger than the maximum size limit of 1048576 bytes. #4427 #4449

## 0.52.1 / 2021-11-16

* [BUGFIX] Fixed regex in relabel_configs. #4395

## 0.52.0 / 2021-11-03

* [CHANGE] Extend sharding capabilities to `additionalScrapeConfigs`. #4324
* [CHANGE] Remove `app` label from Prometheus, Alertmanager and Thanos Ruler statefulsets/pods. #4350
* [FEATURE] Add `alertRelabelConfigs` field to the Thanos Ruler CRD for configuring Prometheus alert relabeling features. #4303
* [FEATURE] Add support for updated matching syntax in Alertmanager's raw config for `inhibit_rules` and `route`. #4307, #4309
* [FEATURE] Add validating webhook for AlertManagerConfig. #4338
* [FEATURE] Adds support for Sigv4 when configuring RemoteWrite. #3994
* [ENHANCEMENT] Add "generic ephemeral storage" as a data storage option for Alertmanager, Prometheus and Thanos Ruler. #4326
* [ENHANCEMENT] Improve docs and error message for "smarthost" field. #4299
* [ENHANCEMENT] Add alerts for config reloader sidecars. #4294
* [ENHANCEMENT] Add validations for duration and size fields for Prometheus, Alertmanager, and Thanos Ruler resources #4308, #4352
* [ENHANCEMENT] Add s390x support to docker images. #4351
* [ENHANCEMENT] Only load alertmanager configuration when writing configuration. #4333
* [BUGFIX] Fix `matchLabels` selector to have empty label values in ServiceMonitor, PodMonitor, and Probe. #4327
* [BUGFIX] Prevent rule file name collision. #4347
* [BUGFIX] Update native kubernetes fields used in prometheus-operator CRDs. #4221

## 0.51.2 / 2021-10-04

* [BUGFIX] Validated the value of the `EnforcedBodySizeLimit` field to avoid Prometheus crash. #4285

## 0.51.1 / 2021-09-27

No change since v0.51.0.

*The CI automation failed to build the v0.51.0 images so we had to create a new patch release.*

## 0.51.0 / 2021-09-24

* [FEATURE] Added `metricRelabelings` field to the Probe CRD for configuring the metric relabel configs. #4226
* [FEATURE] Added `volumeMounts` field to the Prometheus CRD for configuring the volume mounts of the thanos-sidecar container. #4238
* [FEATURE] Added `enforcedBodySizeLimit` field to the Prometheus CRD. #4275
* [FEATURE] Added `authorization` field to all HTTP configurations in the AlertmanagerConfig CRD. #4110
* [FEATURE] Added `minReadySeconds` field to AlertManager, Prometheus and ThanosRuler CRDs. #4246
* [FEATURE] Added support for Slack webhook URL via file path in the Alertmanager configuration secret. #4234
* [FEATURE] Added support the `authorization` field for all HTTP configurations in the Alertmanager configuration secret. #4234
* [ENHANCEMENT] Improved detection and rollback of manual changes to Alertmanager statefulsets. #4228
* [BUGFIX] Invalid probes are discarded instead of stopping after the first error when reconciling probes. #4248
* [BUGFIX] Empty basic auth username is allowed in the AlertmanagerConfig CRD. #4260
* [BUGFIX] Update conflicts for secrets are handled properly which avoids overwriting user-defined metadata. #4235
* [BUGFIX] The namespace label is always enforced with metricRelabelConfigs. #4272

## 0.50.0 / 2021-08-17

* [CHANGE] Remove deprecated flags `--config-reloader-memory` and `--config-reloader-cpu` in favor of `--config-reloader-memory-limit`, `--config-reloader-memory-request`, `--config-reloader-cpu-limit`, and `--config-reloader-cpu-request`. #3884
* [CHANGE] Remove use of Kubernetes API versions being removed in v1.22. #4171
* [FEATURE] Added support for OAuth2 authentication in remote read and remote write configuration. #4113
* [FEATURE] Added OAuth2 configuration for ServiceMonitor, PodMonitor and Probe. #4170
* [FEATURE] Added `prometheus_operator_spec_shards` metric for exposing the number of shards set on prometheus operator spec. #4173
* [FEATURE] Support for `Authorization` section in various prometheus sections. #4180
* [FEATURE] Validate prometheus rules when generating rule file content. #4184
* [FEATURE] Support `label_limit`, `label_name_length_limit` and `label_value_length_limit` configuration fields at the Prometheus CRD level as well as support individual limits per ServiceMonitor, PodMonitor and Probe resources. #4195
* [FEATURE] Added sample and target limits to Probe. #4207
* [FEATURE] Added `send_exemplars` field to the `remote_write` configuration in Prometheus. #4215 #4160
* [ENHANCEMENT] Support loading ClusterConfig from concatenated KUBECONFIG env. #4154
* [ENHANCEMENT] Include PrometheusRule in prometheus-operator CRD category. #4213
* [ENHANCEMENT] Preserve annotations set by kubectl. #4185
* [BUGFIX] Thanos: listen to all available IP addresses instead of `POD_IP`, simplifies istio management. #4038
* [BUGFIX] Add port name mapping to ConfigReloader to avoid reloader-web probe failure. #4187
* [BUGFIX] Handle Thanos rules `partial_response_strategy` field in validating admission webhook. #4217

## 0.49.0 / 2021-07-06

* [CHANGE] Flag "storage.tsdb.no-lockfile" will now default to false. #4066
* [CHANGE] Remove `app.kubernetes.io/version` label selector from Prometheus and Alertmanager statefulsets. #4093
* [CHANGE] Exit if the informers cache synchronization doesn't complete after 10 minutes. #4143, #4149
* [FEATURE] Added web TLS configuration support for Prometheus. #4025
* [FEATURE] Add proxy_url support for Probes. #4043
* [ENHANCEMENT] Set proper build context in version package. #4019
* [ENHANCEMENT] Publish images on GitHub Container Registry. #4060
* [ENHANCEMENT] Automatically generate document for operator executable. #4112
* [ENHANCEMENT] Adds configuration to set the Prometheus ready timeout to Thanos sidecar #4118
* [BUGFIX] Fixed bug in Alertmanager config where URLS that are taken from Kubernetes secrets might contain whitespace or newline characters. #4068
* [BUGFIX] Generate correct scraping configuration for Probes with empty or unset `module` parameter. #4074
* [BUGFIX] Operator does not generate `max_retries` option in `remote_write` for Prometheus version 2.11.0 and higher. #4103
* [BUGFIX] Preserve the dual-stack immutable fields on service sync. #4119

## 0.48.1 / 2021-06-01

* [BUGFIX] Added an `app` label on Prometheus pods. #4055

## 0.48.0 / 2021-05-19

Deprecation notice:
app labels will be removed in v0.50.

* [CHANGE] Replace app label names with app.kubernetes.io/name. #3939
* [CHANGE] Drop ksonnet as a dependency in jsonnetfile.json. #4002
* [ENHANCEMENT] Add default container annotation to Alertmanager pod. #3978
* [ENHANCEMENT] Add default container annotation to Thanos ruler pod. #3981
* [ENHANCEMENT] Optimize asset secret update logic. #3986
* [ENHANCEMENT] jsonnet: set default container in prometheus-operator pod. #3979
* [BUGFIX] Watch configmaps from the Prometheus allowed namespaces only. #3992
* [BUGFIX] Reconcile resources on namespace updates when using privileged lister/watcher. #3879
* [BUGFIX] Don't generate broken Alertmanager configuration when `http_config` is defined in the global parameters. #4041

## 0.47.1 / 2021-04-30

* [BUGFIX] Avoid reconciliations for Alertmanager statefulset on resource version changes. #3948

## 0.47.0 / 2021-04-13

The `--config-reloader-cpu` and `--config-reloader-memory` flags are deprecated
and will be removed in v0.49.0. They are replaced respectively by the
`--config-reloader-cpu-request`/`--config-reloader-cpu-limit` and
`config-reloader-memory-request`/`config-reloader-memory-limit` flags.

* [FEATURE] Add `enableFeatures` field to the Prometheus CRD for enabling feature flags. #3878
* [FEATURE] Add `metadataConfig` field to the Prometheus CRD for configuring how remote-write sends metadata information. #3915
* [FEATURE] Add support for TLS and authentication configuration to the Probe CRD. #3876
* [ENHANCEMENT] Allow CPU requests/limits and memory requests/limits of the config reloader to be set independently. #3826
* [ENHANCEMENT] Add rules validation to `po-lint`. #3894
* [ENHANCEMENT] Add common Kubernetes labels to statefulset objects managed by the Prometheus operator. #3841
* [ENHANCEMENT] Avoid unneeded synchronizations on Alertmanager updates. #3943
* [ENHANCEMENT] Retain the original job's name `__tmp_prometheus_job_name label` in the generated scrape configurations. #3828
* [BUGFIX] Fix `app.kubernetes.io/managed-by` label on kubelet endpoint object. #3902
* [BUGFIX] Avoid name collisions in the generated Prometheus configuration. #3913
* [BUGFIX] Restore `prometheus_operator_spec_replicas` metrics for Alertmanager and Thanos Ruler controllers. #3924
* [BUGFIX] Allow `smtp_require_tls` to be false in Alertmanager configuration. #3960

## 0.46.0 / 2021-02-24

* [CHANGE] Drop support for Prometheus 1.x #2822
* [FEATURE] Add relabelingConfigs to ProbeTargetStaticConfig #3817
* [ENHANCEMENT] Add custom HTTP headers in remoteWrite-config #3851
* [ENHANCEMENT] CRDs are now part of prometheus-operator group allowing `kubectl get prometheus-operator` operation #3843
* [ENHANCEMENT] Support app.kubernetes.io/managed-by label to kubelet service and endpoint objects. #3834
* [BUGFIX] Fix the loss of the `headers` key in AlertmanagerConfig. #3856
* [BUGFIX] Preserve user-added labels and annotations on Service, Endpoint and StatefulSet resources managed by the operator. #3810
* [BUGFIX] Do not require child routes in AlertmanagerConfig to have a receiver. #3749

## 0.45.0 / 2021-01-13

* [CHANGE] Add schema validations to AlertmanagerConfig CRD. #3742
* [CHANGE] Refactored jsonnet library to remove ksonnet and align with kube-prometheus #3781
* [ENHANCEMENT] Add `app.kubernetes.io/name` label to Kubelet Service/Endpoints object. #3768
* [ENHANCEMENT] Improve HTTP server's logging #3772
* [ENHANCEMENT] Add namespace label to static probe metrics #3752
* [ENHANCEMENT] Add `TracingConfigFile` field into thanos configuration. #3762
* [BUGFIX] Fix log messages when syncing node endpoints. #3758
* [BUGFIX] fix discovery of `AlertmanagerConfig` resources when `--alertmanager-instance-namespaces` is defined. #3759

## 0.44.1 / 2020-12-09

* [BUGFIX] Fix Alertmanager configuration for OpsGenie receiver. #3728

## 0.44.0 / 2020-12-02

* [CHANGE] Fix child routes support in AlertmanagerConfig. #3703
* [FEATURE] Add Slack receiver type to AlertmanagerConfig CRD. #3618
* [FEATURE] Add WeChat receiver type to AlertmanagerConfig CRD. #3619
* [FEATURE] Add Email receiver type to AlertmanagerConfig CRD. #3692
* [FEATURE] Add Pushover receiver type to AlertmanagerConfig CRD. #3697
* [FEATURE] Add VictorOps receiver type to AlertmanagerConfig CRD. #3701
* [FEATURE] Add sharding support for prometheus cluster. #3241
* [ENHANCEMENT] Add option to allow configuring object storage for Thanos. #3668
* [ENHANCEMENT] Add TLS support for remote read. #3714
* [ENHANCEMENT] Include EnforcedSampleLimit as a metric. #3617
* [ENHANCEMENT] Adjust config reloader memory requests and limits. #3660
* [ENHANCEMENT] Add `clusterGossipInterval`, `clusterPushpullInterval` and `clusterPeerTimeout` fields to Alertmanager CRD. #3663
* [BUGFIX] Handle all possible receiver types in AlertmanagerConfig. #3689
* [BUGFIX] Fix operator crashing on empty Probe targets. #3637
* [BUGFIX] Fix usage of `--prometheus-default-base-image`, `--alertmanager-default-base-image`, and `--thanos-default-base-image` flags. #3642
* [BUGFIX] Fix matching labels with empty values when using Exists/NotExists operators. #3686

## 0.43.2 / 2020-11-06

* [BUGFIX] Fix issue with additional data from the Alertmanager config's secret not being kept. #3647

## 0.43.1 / 2020-11-04

* [BUGFIX] Fix Alertmanager controller to wait for all informers to be synced before reconciling. #3641

## 0.43.0 / 2020-10-26

This release introduces a new `AlertmanagerConfig` CRD that allows to split the
Alertmanager configuration in different objects. For now the CRD only supports
the PagerDuty, OpsGenie and webhook receivers, [other
integrations](https://github.com/prometheus-operator/prometheus-operator/issues?q=is%3Aissue+is%3Aopen+%22receiver+type%22)
will follow in future releases of the operator. The current version of the CRD
is `v1alpha1` meaning that testing/feedback is encouraged and welcome but the
feature is not yet considered stable and the API is subject to change in the
future.

* [CHANGE] Use a single reloader sidecar (instead of 2) for Prometheus. The `--config-reloader-image` flag is deprecated and will be removed in a future release (not before v0.45.0). *Make sure to start the operator with a version of `--prometheus-config-reloader` that is at least `v0.43.0` otherwise the Prometheus pods will fail to start.* #3457
* [FEATURE] Add `targetLimit` and `enforcedTargetLimit` to the Prometheus CRD. #3571
* [FEATURE] Add initial support for `AlertmanagerConfig` CRD. #3451
* [FEATURE] Add support for Pod Topology Spread Constraints to Prometheus, Alertmanager, and ThanosRuler CRDs. #3598
* [ENHANCEMENT] Allow customization of the Prometheus web page title. #3525
* [ENHANCEMENT] Add metrics for selected/rejected resources and synchronization status. #3421
* [ENHANCEMENT] Configure Thanos sidecar for uploads only when needed. #3485
* [ENHANCEMENT] Add `--version` flag to all binaries + `prometheus_operator_build_info` metric. #359
* [ENHANCEMENT] Add `prometheus_operator_prometheus_enforced_sample_limit` metric. #3617
* [BUGFIX] Remove liveness probes to avoid killing Prometheus during the replay of the WAL. #3502
* [BUGFIX] Fix `spec.ipFamily: Invalid value: "null": field is immutable` error when updating governing services. #3526
* [BUGFIX] Generate more unique job names for Probes. #3481
* [BUGFIX] Don't block when the operator is configured to watch namespaces that don't exist yet. #3545
* [BUGFIX] Use `exec` in readiness probes to reduce the chance of leaking zombie processes. #3567
* [BUGFIX] Fix broken AdmissionReview. #3574
* [BUGFIX] Fix reconciliation when 2 resources share the same secret. #3590
* [BUGFIX] Discard invalid TLS configurations. #3578

## 0.42.1 / 2020-09-21

* [BUGFIX] Bump client-go to fix watch bug

## 0.42.0 / 2020-09-09

The Prometheus Operator now lives in its own independent GitHub organization.

We have also added a governance (#3398).

* [FEATURE] Move API types out into their own module (#3395)
* [FEATURE] Create a monitoring mixin for prometheus-operator (#3333)
* [ENHANCEMENT] Remove multilistwatcher and denylistfilter (#3440)
* [ENHANCEMENT] Instrument client-go requests (#3465)
* [ENHANCEMENT] pkg/prometheus: skip invalid service monitors (#3445)
* [ENHANCEMENT] pkg/alertmanager: Use lower value for --cluster.reconnect-timeout (#3436)
* [ENHANCEMENT] pkg/alertmanager: cleanup resources via OwnerReferences (#3423)
* [ENHANCEMENT] Add prometheus_operator_reconcile_operations_total metric (#3415)
* [ENHANCEMENT] pkg/operator/image.go: Adjust image path building (#3392)
* [ENHANCEMENT] Specify timeouts per Alertmanager target when sending alerts. (#3385)
* [ENHANCEMENT] Push container images to Quay into coreos and prometheus-operator orgs (#3390)
* [ENHANCEMENT] Run single replica Alertmanager in HA cluster mode (#3382)
* [BUGFIX] Fix validation logic for SecretOrConfigMap (#3413)
* [BUGFIX] Don't overwrite __param_target (#3377)

## 0.41.1 / 2020-08-12

* [BUGFIX] Fix image url logic (#3402)

## 0.41.0 / 2020-07-29

* [CHANGE] Configmap-reload: Update to v0.4.0 (#3334)
* [CHANGE] Update prometheus compatibility matrix to v2.19.2 (#3316)
* [FEATURE] Add Synthetic Probes support. This includes support for job names. (#2832, #3318, #3312, #3306)
* [FEATURE] Support Prometheus vertical compaction (#3281)
* [ENHANCEMENT] pkg: Instrument resources being tracked by the operator (#3360)
* [ENHANCEMENT] Add SecretListWatchSelector to reduce memory and CPU footprint (#3355)
* [ENHANCEMENT] Added support for configuring CA, cert, and key via secret or configmap. (#3249)
* [ENHANCEMENT] Consolidate image url logic, deprecating `baseImage`, `sha`, and `tag` in favor of `image` field in CRDs. (#3103, #3358)
* [ENHANCEMENT] Decouple alertmanager pod labels from selector labels (#3317)
* [ENHANCEMENT] pkg/prometheus: Ensure relabeling of container label in ServiceMonitors (#3315)
* [ENHANCEMENT] misc: Remove v1beta1 crd remainings (#3311)
* [ENHANCEMENT] Normalize default durations (#3308)
* [ENHANCEMENT] pkg/prometheus: Allow enforcing namespace label in Probe configs (#3304)
* [BUGFIX] Revert "Normalize default durations" (#3364)
* [BUGFIX] Reload alertmanager on configmap/secret change (#3319)
* [BUGFIX] listwatch: Do not duplicate resource versions (#3373)

## 0.40.0 / 2020-06-17

* [CHANGE] Update dependencies to prometheus 2.18 (#3231)
* [CHANGE] Add support for new prometheus versions (v2.18 & v2.19) (#3284)
* [CHANGE] bump Alertmanager default version to v0.21.0 (#3286)
* [FEATURE] Automatically disable high availability mode for 1 replica alertmanager (#3233)
* [FEATURE] thanos-sidecar: Add minTime arg (#3253)
* [FEATURE] Add scrapeTimeout as global configurable parameter (#3250)
* [FEATURE] Add EnforcedSampleLimit which enforces a global sample limit (#3276)
* [FEATURE] add ability to exclude rules from namespace label enforcement (#3207)
* [BUGFIX] thanos sidecar: log flags double definition (#3242)
* [BUGFIX] Mutate rule labels, annotations to strings (#3230)

## 0.39.0 / 2020-05-06

* [CHANGE] Introduce release schedule (#3135)
* [CHANGE] Remove options configuring CRD management (manage-crds, crd-kinds, with-validation) (#3155)
* [CHANGE] Add CRD definitions to bundle.yaml (#3171)
* [CHANGE] Switch to apiextensions.k8s.io/v1 CRD and require kubernetes v1.16 or newer (#3175, #3187)
* [FEATURE] Add support prometheus query log file (#3116)
* [FEATURE] Add support for watching specified rules directory by config-relader (#3128)
* [FEATURE] Add TLS support for operator web server (#3134, #3157)
* [FEATURE] Allow to set address for operator http endpoint (#3098)
* [FEATURE] Allow setting the alertmanagers cluster.advertiseAddress (#3160)
* [FEATURE] Build operator images for ARM and ARM64 platforms (#3177)
* [ENHANCEMENT] Allow setting log level and format for thanos sidecar (#3112)
* [ENHANCEMENT] Support naming of remote write queues (#3144)
* [ENHANCEMENT] Allow disabling mount subPath for volumes (#3143)
* [ENHANCEMENT] Update k8s libraries to v1.18 (#3154)
* [ENHANCEMENT] Create separate namespace informers when needed (#3182)
* [BUGFIX] Tolerate version strings which aren't following semver (#3101)
* [BUGFIX] Retain metadata for embedded PVC objects (#3115)
* [BUGFIX] Fix definition of thanos-ruler-operated service (#3126)
* [BUGFIX] Allow setting the cluster domain (#3138)
* [BUGFIX] Allow matching only PodMonitors (#3173)
* [BUGFIX] Fix typo in statefulset informer (#3179)

## 0.38.1 / 2020-04-16

* [BUGFIX] Fix definition of web service port for Alertmanager (#3125)
* [BUGFIX] Support external alert query URL for THanos Ruler (#3129)
* [BUGFIX] Do not modify the PrometheusRule cache object (#3105)

## 0.38.0 / 2020-03-20

* [CHANGE] Changed ThanosRuler custom resource field alertmanagersURL type from string to []string (#3067)
* [CHANGE] Deprecate PodMonitor targetPort field (#3071, #3078)
* [FEATURE] Add queryConfig field to ThanosRuler spec (#3068)
* [FEATURE] GRPC TLS config for Thanos Ruler and Sidecar (#3059)
* [FEATURE] MergePatch Alertmanager containers (#3080)
* [FEATURE] Add VolumeMounts to Prometheus custom resources (#2871)
* [ENHANCEMENT] Update Thanos to v0.11.0 (#3066)
* [ENHANCEMENT] Clarify that Endpoint.targetPort is pod port (#3064)
* [BUGFIX] ThanosRuler restarts instead of reloading with new PrometheusRules (#3056)
* [BUGFIX] Omit QueryEndpoints if empty (#3091)

## 0.37.0 / 2020-03-02

* [FEATURE] Add routePrefix to ThanosRuler spec (#3023)
* [FEATURE] Add externalPrefix to ThanosRuler spec (#3058)
* [FEATURE] Add pod template fields to ThanosRuler custom resource (#3034)
* [ENHANCEMENT] Make ports on kubelet service and endpoints match (#3039)
* [ENHANCEMENT] Update kubernetes API dependencies to v0.17.3/1.17.3 (#3042)
* [ENHANCEMENT] Simplify multi-arch building (#3035)
* [ENHANCEMENT] Default to Prometheus v2.16.0 (#3050, #3051)
* [BUGFIX] Fix stateful set being pruned by kubectl (#3029, #3030)
* [BUGFIX] Fix prometheus rule validator admitting rules with invalid label types (#2727,#2962)
* [BUGFIX] Fix flaky test in Thanos ruler (#3038)
* [BUGFIX] Fix ThanosRuler status reporting (#3045)
* [BUGFIX] Preserve pod labels and annotations in custom resources (#3041, #3043)
* [BUGFIX] Prevent stateful set update loop for alertmanager and thonos types (#3048, #3049)

## 0.36.0 / 2020-02-10

* [CHANGE] Rename binary `lint` to `po-lint` (#2964)
* [CHANGE] Restrict api extension RBAC rules (#2974)
* [FEATURE] Add operator for Thanos Ruler resources (#2943)
* [FEATURE] Thanos Ruler Improvements (#2986, #2991, #2993, #2994, #3018, #3019)
* [FEATURE] Add additional printer columns for custom resources (#2922)
* [ENHANCEMENT] Set config-reloader containers resources (#2958)
* [ENHANCEMENT] Fix broken links and remove spec.version in examples (#2961)
* [ENHANCEMENT] Reduce deprecation warning verbosity (#2978)
* [ENHANCEMENT] Build tooling improvements (#2979, #2982, #2983)
* [ENHANCEMENT] Update Prometheus compatible version list (#2998)
* [ENHANCEMENT] Fix broken links in documentation (#3005)
* [ENHANCEMENT] Update default container image versions (#3007)
* [BUGFIX] Fix statefulset crash loop in Kube 1.17 (#2987)

## 0.35.0 / 2020-01-13

* [CHANGE] Deprecate baseImage, tag, and sha fields in custom resources (#2914)
* [FEATURE] Add APIVersion field to Prometheus.Spec.Alerting (#2884)
* [FEATURE] Add an option to disable compaction (#2886)
* [FEATURE] Allow configuring PVC access mode (#978)
* [ENHANCEMENT] Do not disable compaction on sidecar without object storage configuration (#2845)
* [ENHANCEMENT] Fix StatefulSet being needlessly re-created (#2857)
* [ENHANCEMENT] Add metric for statefulset re-create (#2859)
* [ENHANCEMENT] Rename `mesh` ports to be prefixed with protocol (#2863)
* [ENHANCEMENT] Use kubebuilder controller-gen for creating CRDs (#2855)
* [ENHANCEMENT] Add metrics about node endpoints synchronization (#2887)
* [ENHANCEMENT] Turn off preserveUnknownFields to enable kubectl explain (#2903)
* [ENHANCEMENT] Instrument operator's list and watch operations (#2893)
* [BUGFIX] Modified prometheus wget probe when listenLocal=true (#2929)
* [BUGFIX] Fix generated statefulset being pruned by kubectl (#2944)

## 0.34.0 / 2019-10-31

* [CHANGE] Make arbitraryFSAccessThroughSMs optional (#2797)
* [FEATURE] Add [prometheus,alertmanager]-instance-namespaces cmdline parameter (#2783)
* [FEATURE] Add configSecret element to the AlertmanagerSpec (#2827)
* [FEATURE] Add enforcedNamespaceLabel to Prometheus CRD (#2820)
* [FEATURE] Add exec probes against localhost:9090 to Prometheus if listenLocal is set to true (#2763)
* [FEATURE] Add honorTimestamps field to Prometheus, Podmonitor, and ServiceMonitor CRD (#2800)
* [FEATURE] Add ignoreNamespaceSelectors field to Prometheus CRD (#2816)
* [FEATURE] Add local configuration options in jsonnet/prometheus-operator (#2794)
* [FEATURE] Add overrideHonorLabels to Prometheus CRD (#2806)
* [FEATURE] Reference secrets instead of local files (#2716)
* [ENHANCEMENT] Add missing json struct tag for ArbitraryFSAccessThroughSMsConfig (#2808)
* [ENHANCEMENT] Ensure containers have "FallbackToLogsOnError" termination policy (#2819)
* [ENHANCEMENT] Improve detection of StatefulSet changes (#2801)
* [ENHANCEMENT] Only append relabelings if EnforcedNamespaceLabel value is set (#2830)
* [ENHANCEMENT] Remove unneeded Ownership change in prometheus-config-reloader (#2761)
* [ENHANCEMENT] Update k8s client to 1.16 (#2778)
* [BUGFIX] Update prometheus dependency to v2.12.0 to fix validation failure for .externalLabels admission webhook (#2779)

## 0.33.0 / 2019-09-12

* [FEATURE] Add Thanos service port to governing service (#2754)
* [FEATURE] Add VolumeMounts to Alertmanager (#2755)
* [ENHANCEMENT] Bump default thanos image and version (#2746)

## 0.32.0 / 2019-08-30

* [CHANGE] Change PodManagement policy to parallel in Alertmanager (#2676)
* [FEATURE] Adding label selector for Alertmanager objects discovery filtering (#2662)
* [FEATURE] Provide option to turn on WAL compression (#2683)
* [FEATURE] Support namespace denylist for listwatcher (#2710)
* [FEATURE] Add support for Volumes to Prometheus Custom Resource (#2734)
* [FEATURE] Add support for Volumes to Alertmanager Custom Resource (#2737)
* [FEATURE] Add support for InitContainers to Prometheus Custom Resource (#2522)

## 0.31.1 / 2019-06-25
* [BUGFIX] Increase terminationGracePeriod for alertmanager statefulSet as it cannot be 0. (#2657)

## 0.31.0 / 2019-06-20

* [CHANGE] Remove gossip configuration from Thanos sidecar. This means only non-gossip configurations can be used going forward. (#2623, #2629)
* [FEATURE] Add PodMonitor, allowing monitoring pods directly without the necessity to go through a Endpoints of a Service, this is an experimental feature, it may break at any time without notice. (#2566)
* [FEATURE] Add admission webhook to validate `PrometheusRule` objects with Prometheus' promtool linting. (#2551)
* [FEATURE] Add ability to select subset of Prometheus objects to reconcile against, configurable with `--prometheus-instance-selector` flag. (#2615)
* [FEATURE] Add ability to configure size based retention on Prometheus. (#2608)
* [FEATURE] Add ability to use StatefulSet ordinal in external labels. (#2591)
* [ENHANCEMENT] Use /-/healthy and /-/ready for probes in Alertmanager. (#2600)

## 0.30.0 / 2019-05-10

Note: Both kube-prometheus (#2554) and the Helm Chart (#2416) have been removed from this repository.
kube-prometheus is not hosted as github.com/coroes/kube-prometheus and the helm chart is available at https://github.com/helm/charts/tree/master/stable/prometheus-operator

* [CHANGE] Drop support for Alertmanager < v0.15.0 (#2568)
* [FEATURE] Add Prometheus Config Reloader CPU and Memory flags (#2466)
* [FEATURE] Support `--max-samples` flag in QuerySpec (#2505)
* [FEATURE] Adding kustomization files for remote bases (#2497)
* [FEATURE] Allow disabling limits on sidecars (#2560)
* [FEATURE] Modify arbitrary parts of the operator generated containers (#2445)
* [ENHANCEMENT] Add proper Operator labels as recommended by SIG-Apps (#2427)
* [ENHANCEMENT] Watch ConfigMaps having the prometheus-name selector (#2454)
* [ENHANCEMENT] Add prometheusExternalLabelName field to Prometheus object (#2430)
* [ENHANCEMENT] Optional secret in scrapeconfig (#2511)
* [ENHANCEMENT] Update PodSecurityContext docs (#2569)
* [ENHANCEMENT] Update Kubernetes client libraries to 1.14.0 (#2570)
* [ENHANCEMENT] Use Go modules with Kubernetes 1.14 (#2571)
* [ENHANCEMENT] Update to Alertmanager v0.17.0 (#2587)
* [ENHANCEMENT] Add support for setting Log Format for Alertmanager (#2577)
* [ENHANCEMENT] Switch Deployments and StatefulSets from apps/v1beta to apps/v1 (#2593)
* [ENHANCEMENT] Add Service and Servicemonitor to bundle.yaml (#2595)
* [BUGFIX] Fix startup nodeSyncEndpoints (#2475)
* [BUGIFX] Update Thanos vendoring to include config reloader fixes (#2504)

## 0.29.0 / 2019-02-19

* [FEATURE] Thanos sidecar supports external Thanos clusters (#2412)
* [FEATURE] Make replicas external label name configurable (#2411)
* [FEATURE] Flags for config reloader memory and cpu limits (#2403)
* [ENHANCEMENT] Update to Prometheus v2.7.1 as default (#2374)
* [ENHANCEMENT] Update to Alertmanager v0.16.1 as default (#2362)

## 0.28.0 / 2019-01-24

* [FEATURE] CLI tool to lint YAML against CRD definitions (#2269)
* [FEATURE] Support Thanos v0.2 arbitrary object storage configuration (#2264)
* [ENHANCEMENT] Update Alertmanager to v0.16.0 (#2145)
* [ENHANCEMENT] Added AlertResendDelay to Prometheus resource (#2265)
* [ENHANCEMENT] Support min_shards configuration of the queueConfig (#2284)
* [ENHANCEMENT] Write compressed Prometheus config into Kubernetes Secret (#2243)
* [ENHANCEMENT] Add flag to enable Prometheus web admin API (#2300)
* [ENHANCEMENT] Add logFormat support for Prometheus (#2307)
* [ENHANCEMENT] Configure Thanos sidecar with route prefix (#2345)
* [BUGFIX] Fix omitting source_labels where they are unnecessary (#2292)
* [BUGFIX] Guard against nil targetPort (#2318)

## 0.27.0 / 2019-01-08

* [FEATURE] Add `image` field to specify full Prometheus, Alertmanager and Thanos images.
* [FEATURE] Add prometheus query options (lookback-delta, max-concurrency, timeout).

## 0.26.0 / 2018-11-30

* [CHANGE] Remove attempting to set "secure" security context (#2109).
* [CHANGE] Remove deprecated StorageSpec fields (#2132).
* [ENHANCEMENT] Better handling for pod/node labels from ServiceMonitors (#2089).
* [ENHANCEMENT] Update to Prometheus v2.5.0 as default (#2101).
* [ENHANCEMENT] Update to Alertmanager v0.15.3 as default (#2128).
* [ENHANCEMENT] Increase CPU limits for small containers to not being throttled as much (#2144).
* [BUGFIX] Sanitize thanos secret volume mount name (#2159).
* [BUGFIX] Fix racy Kubernetes multi watch (#2177).

## 0.25.0 / 2018-10-24

* [FEATURE] Allow passing additional alert relabel configs in Prometheus custom resource (#2022)
* [FEATURE] Add ability to mount custom ConfigMaps into Alertmanager and Prometheus (#2028)

## 0.24.0 / 2018-10-11

This release has a breaking changes for `prometheus_operator_.*` metrics.

`prometheus_operator_alertmanager_reconcile_errors_total` and `prometheus_operator_prometheus_reconcile_errors_total`
are now combined and called `prometheus_operator_reconcile_errors_total`.
Instead the metric has a "controller" label which indicates the errors from the Prometheus or Alertmanager controller.

The same happened with `prometheus_operator_alertmanager_spec_replicas` and `prometheus_operator_prometheus_spec_replicas`
which is now called `prometheus_operator_spec_replicas` and also has the "controller" label.

The `prometheus_operator_triggered_total` metric now has a "controller" label as well and finally instruments the
Alertmanager controller.

For a full description see: https://github.com/coreos/prometheus-operator/pull/1984#issue-221139702

In order to support multiple namespaces, the `--namespace` flag changed to `--namespaces`
and accepts and comma-separated list of namespaces as a string.

* [CHANGE] Default to Node Exporter v0.16.0 (#1812)
* [CHANGE] Update to Go 1.11 (#1855)
* [CHANGE] Default to Prometheus v2.4.3 (#1929) (#1983)
* [CHANGE] Default to Thanos v0.1.0 (#1954)
* [CHANGE] Overhaul metrics while adding triggerBy metric for Alertmanager (#1984)
* [CHANGE] Add multi namespace support (#1813)
* [FEATURE] Add SHA field to Prometheus, Alertmanager and Thanos for images (#1847) (#1854)
* [FEATURE] Add configuration for priority class to be assigned to Pods (#1875)
* [FEATURE] Configure sampleLimit per ServiceMonitor (#1895)
* [FEATURE] Add additionalPeers to Alertmanager (#1878)
* [FEATURE] Add podTargetLabels to ServiceMonitors (#1880)
* [FEATURE] Relabel target name for Pods (#1896)
* [FEATURE] Allow configuration of relabel_configs per ServiceMonitor (#1879)
* [FEATURE] Add illegal update reconciliation by deleting StatefulSet (#1931)
* [ENHANCEMENT] Set Thanos cluster and grpc ip from pod.ip (#1836)
* [BUGFIX] Add square brackets around pod IPs for IPv6 support (#1881)
* [BUGFIX] Allow periods in secret name (#1907)
* [BUGFIX] Add BearerToken in generateRemoteReadConfig (#1956)

## 0.23.2 / 2018-08-23

* [BUGFIX] Do not abort kubelet endpoints update due to nodes without IP addresses defined (#1816)

## 0.23.1 / 2018-08-13

* [BUGFIX] Fix high CPU usage of Prometheus Operator when annotating Prometheus resource (#1785)

## 0.23.0 / 2018-08-06

* [CHANGE] Deprecate specification of Prometheus rules via ConfigMaps in favor of `PrometheusRule` CRDs
* [FEATURE] Introduce new flag to control logging format (#1475)
* [FEATURE] Ensure Prometheus Operator container runs as `nobody` user by default (#1393)
* [BUGFIX] Fix reconciliation of Prometheus StatefulSets due to ServiceMonitors and PrometheusRules changes when a single namespace is being watched (#1749)

## 0.22.2 / 2018-07-24

[BUGFIX] Do not migrate rule config map for Prometheus statefulset on rule config map to PrometheusRule migration (#1679)

## 0.22.1 / 2018-07-19

* [ENHANCEMENT] Enable operation when CRDs are created externally (#1640)
* [BUGFIX] Do not watch for new namespaces if a specific namespace has been selected (#1640)

## 0.22.0 / 2018-07-09

* [FEATURE] Allow setting volume name via volumetemplateclaimtemplate in prom and alertmanager (#1538)
* [FEATURE] Allow setting custom tags of container images (#1584)
* [ENHANCEMENT] Update default Thanos to v0.1.0-rc.2 (#1585)
* [ENHANCEMENT] Split rule config map mounted into Prometheus if it exceeds Kubernetes config map limit (#1562)
* [BUGFIX] Mount Prometheus data volume into Thanos sidecar & pass correct path to Thanos sidecar (#1583)

## 0.21.0 / 2018-06-28

* [CHANGE] Default to Prometheus v2.3.1.
* [CHANGE] Default to Alertmanager v0.15.0.
* [FEATURE] Make remote write queue configurations configurable.
* [FEATURE] Add Thanos integration (experimental).
* [BUGFIX] Fix usage of console templates and libraries.

## 0.20.0 / 2018-06-05

With this release we introduce a new Custom Resource Definition - the
`PrometheusRule` CRD. It addresses the need for rule syntax validation and rule
selection across namespaces. `PrometheusRule` replaces the configuration of
Prometheus rules via K8s ConfigMaps. There are two migration paths:

1. Automated live migration: If the Prometheus Operator finds Kubernetes
   ConfigMaps that match the `RuleSelector` in a `Prometheus` specification, it
   will convert them to matching `PrometheusRule` resources.

2. Manual migration: We provide a basic CLI tool to convert Kubernetes
   ConfigMaps to `PrometheusRule` resources.

```bash
go get -u github.com/coreos/prometheus-operator/cmd/po-rule-migration
po-rule-migration \
--rule-config-map=<path-to-config-map> \
--rule-crds-destination=<path-to-rule-crd-destination>
```

* [FEATURE] Add leveled logging to Prometheus Operator (#1277)
* [FEATURE] Allow additional Alertmanager configuration in Prometheus CRD (#1338)
* [FEATURE] Introduce `PrometheusRule` Custom Resource Definition (#1333)
* [ENHANCEMENT] Allow Prometheus to consider all namespaces to find ServiceMonitors (#1278)
* [BUGFIX] Do not attempt to set default memory request for Prometheus 2.0 (#1275)

## 0.19.0 / 2018-04-25

* [FEATURE] Allow specifying additional Prometheus scrape configs via secret (#1246)
* [FEATURE] Enable Thanos sidecar (#1219)
* [FEATURE] Make AM log level configurable (#1192)
* [ENHANCEMENT] Enable Prometheus to select Service Monitors outside own namespace (#1227)
* [ENHANCEMENT] Enrich Prometheus operator CRD registration error handling (#1208)
* [BUGFIX] Allow up to 10m for Prometheus pod on startup for data recovery (#1232)

## 0.18.1 / 2018-04-09

* [BUGFIX] Fix alertmanager >=0.15.0 cluster gossip communication (#1193)

## 0.18.0 / 2018-03-04

From this release onwards only Kubernetes versions v1.8 and higher are supported. If you have an older version of Kubernetes and the Prometheus Operator running, we recommend upgrading Kubernetes first and then the Prometheus Operator.

While multiple validation issues have been fixed, it will remain a beta feature in this release. If you want to update validations, you need to either apply the CustomResourceDefinitions located in `example/prometheus-operator-crd` or delete all CRDs and restart the Prometheus Operator.

Some changes cause Prometheus and Alertmanager clusters to be redeployed. If you do not have persistent storage backing your data, this means you will loose the amount of data equal to your retention time.

* [CHANGE] Use canonical `/prometheus` and `/alertmanager` as data dirs in containers.
* [FEATURE] Allow configuring Prometheus and Alertmanager servers to listen on loopback interface, allowing proxies to be the ingress point of those Pods.
* [FEATURE] Allow configuring additional containers in Prometheus and Alertmanager Pods.
* [FEATURE] Add ability to whitelist Kubernetes labels to become Prometheus labels.
* [FEATURE] Allow specifying additional secrets for Alertmanager Pods to mount.
* [FEATURE] Allow specifying `bearer_token_file` for Alertmanger configurations of Prometheus objects in order to authenticate with Alertmanager.
* [FEATURE] Allow specifying TLS configuration for Alertmanger configurations of Prometheus objects.
* [FEATURE] Add metrics for reconciliation errors: `prometheus_operator_alertmanager_reconcile_errors_total` and `prometheus_operator_prometheus_reconcile_errors_total`.
* [FEATURE] Support `read_recent` and `required_matchers` fields for remote read configurations.
* [FEATURE] Allow disabling any defaults of `SecurityContext` fields of Pods.
* [BUGFIX] Handle Alertmanager >=v0.15.0 breaking changes correctly.
* [BUGFIX] Fix invalid validations for metric relabeling fields.
* [BUGFIX] Fix validations for `AlertingSpec`.
* [BUGFIX] Fix validations for deprecated storage fields.
* [BUGFIX] Fix remote read and write basic auth support.
* [BUGFIX] Fix properly propagate errors of Prometheus config reloader.

## 0.17.0 / 2018-02-15

This release adds validations as a beta feature. It will only be installed on new clusters, existing CRD definitions will not be updated, this will be done in a future release. Please try out this feature and give us feedback!

* [CHANGE] Default Prometheus version v2.2.0-rc.0.
* [CHANGE] Default Alertmanager version v0.14.0.
* [FEATURE] Generate and add CRD validations.
* [FEATURE] Add ability to set `serviceAccountName` for Alertmanager Pods.
* [FEATURE] Add ability to specify custom `securityContext` for Alertmanager Pods.
* [ENHANCEMENT] Default to non-root security context for Alertmanager Pods.

## 0.16.1 / 2018-01-16

* [CHANGE] Default to Alertmanager v0.13.0.
* [BUGFIX] Alertmanager flags must be double dashed starting v0.13.0.

## 0.16.0 / 2018-01-11

* [FEATURE] Add support for specifying remote storage configurations.
* [FEATURE] Add ability to specify log level.
* [FEATURE] Add support for dropping metrics at scrape time.
* [ENHANCEMENT] Ensure that resource limit can't make Pods unschedulable.
* [ENHANCEMENT] Allow configuring emptyDir volumes
* [BUGFIX] Use `--storage.tsdb.no-lockfile` for Prometheus 2.0.
* [BUGFIX] Fix Alertmanager default storage.path.

## 0.15.0 / 2017-11-22

* [CHANGE] Default Prometheus version v2.0.0
* [BUGFIX] Generate ExternalLabels deterministically
* [BUGFIX] Fix incorrect mount path of Alertmanager data volume
* [EXPERIMENTAL] Add ability to specify CRD Kind name

## 0.14.1 / 2017-11-01

* [BUGFIX] Ignore illegal change of PodManagementPolicy to StatefulSet.

## 0.14.0 / 2017-10-19

* [CHANGE] Default Prometheus version v2.0.0-rc.1.
* [CHANGE] Default Alertmanager version v0.9.1.
* [BUGFIX] Set StatefulSet replicas to 0 if 0 is specified in Alertmanager/Prometheus object.
* [BUGFIX] Glob for all files in a ConfigMap as rule files.
* [FEATURE] Add ability to run Prometheus Operator for a single namespace.
* [FEATURE] Add ability to specify CRD api group.
* [FEATURE] Use readiness and health endpoints of Prometheus 1.8+.
* [ENHANCEMENT] Add OwnerReferences to managed objects.
* [ENHANCEMENT] Use parallel pod creation strategy for Prometheus StatefulSets.

## 0.13.0 / 2017-09-21

After a long period of not having broken any functionality in the Prometheus Operator, we have decided to promote the status of this project to beta.

Compatibility guarantees and migration strategies continue to be the same as for the `v0.12.0` release.

* [CHANGE] Remove analytics collection.
* [BUGFIX] Fix memory leak in kubelet endpoints sync.
* [FEATURE] Allow setting global default `scrape_interval`.
* [FEATURE] Allow setting Pod objectmeta to Prometheus and Alertmanger objects.
* [FEATURE] Allow setting tolerations and affinity for Prometheus and Alertmanager objects.

## 0.12.0 / 2017-08-24

Starting with this release only Kubernetes `v1.7.x` and up is supported as CustomResourceDefinitions are a requirement for the Prometheus Operator and are only available from those versions and up.

Additionally all objects have been promoted from `v1alpha1` to `v1`. On start up of this version of the Prometheus Operator the previously used `ThirdPartyResource`s and the associated `v1alpha1` objects will be automatically migrated to their `v1` equivalent `CustomResourceDefinition`.

* [CHANGE] All manifests created and used by the Prometheus Operator have been promoted from `v1alpha1` to `v1`.
* [CHANGE] Use Kubernetes `CustomResourceDefinition`s instead of `ThirdPartyResource`s.
* [FEATURE] Add ability to set scrape timeout to `ServiceMonitor`.
* [ENHANCEMENT] Use `StatefulSet` rolling deployments.
* [ENHANCEMENT] Properly set `SecurityContext` for Prometheus 2.0 deployments.
* [ENHANCEMENT] Enable web lifecycle APIs for Prometheus 2.0 deployments.

## 0.11.2 / 2017-09-21

* [BUGFIX] Fix memory leak in kubelet endpoints sync.

## 0.11.1 / 2017-07-28

* [ENHANCEMENT] Add profiling endpoints.
* [BUGFIX] Adapt Alertmanager storage usage to not use deprecated storage definition.

## 0.11.0 / 2017-07-20

Warning: This release deprecates the previously used storage definition in favor of upstream PersistentVolumeClaim templates. While this should not have an immediate effect on a running cluster, Prometheus object definitions that have storage configured need to be adapted. The previously existing fields are still there, but have no effect anymore.

* [FEATURE] Add Prometheus 2.0 alpha3 support.
* [FEATURE] Use PVC templates instead of custom storage definition.
* [FEATURE] Add cAdvisor port to kubelet sync.
* [FEATURE] Allow default base images to be configurable.
* [FEATURE] Configure Prometheus to only use necessary namespaces.
* [ENHANCEMENT] Improve rollout detection for Alertmanager clusters.
* [BUGFIX] Fix targetPort relabeling.

## 0.10.2 / 2017-06-21

* [BUGFIX] Use computed route prefix instead of directly from manifest.

## 0.10.1 / 2017-06-13

Attention: if the basic auth feature was previously used, the `key` and `name`
fields need to be switched. This was not intentional, and the bug is not fixed,
but causes this change.

* [CHANGE] Prometheus default version v1.7.1.
* [CHANGE] Alertmanager default version v0.7.1.
* [BUGFIX] Fix basic auth secret key selector `key` and `name` switched.
* [BUGFIX] Fix route prefix flag not always being set for Prometheus.
* [BUGFIX] Fix nil panic on replica metrics.
* [FEATURE] Add ability to specify Alertmanager path prefix for Prometheus.

## 0.10.0 / 2017-06-09

* [CHANGE] Prometheus route prefix defaults to root.
* [CHANGE] Default to Prometheus v1.7.0.
* [CHANGE] Default to Alertmanager v0.7.0.
* [FEATURE] Add route prefix support to Alertmanager resource.
* [FEATURE] Add metrics on expected replicas.
* [FEATURE] Support for running Alertmanager v0.7.0.
* [BUGFIX] Fix sensitive rollout triggering.

## 0.9.1 / 2017-05-18

* [FEATURE] Add experimental Prometheus 2.0 support.
* [FEATURE] Add support for setting Prometheus external labels.
* [BUGFIX] Fix non-deterministic config generation.

## 0.9.0 / 2017-05-09

* [CHANGE] The `kubelet-object` flag has been renamed to `kubelet-service`.
* [CHANGE] Remove automatic relabelling of Pod and Service labels onto targets.
* [CHANGE] Remove "non-namespaced" alpha annotation in favor of `honor_labels`.
* [FEATURE] Add ability make use of the Prometheus `honor_labels` configuration option.
* [FEATURE] Add ability to specify image pull secrets for Prometheus and Alertmanager pods.
* [FEATURE] Add basic auth configuration option through ServiceMonitor.
* [ENHANCEMENT] Add liveness and readiness probes to Prometheus and Alertmanger pods.
* [ENHANCEMENT] Add default resource requests for Alertmanager pods.
* [ENHANCEMENT] Fallback to ExternalIPs when InternalIPs are not available in kubelet sync.
* [ENHANCEMENT] Improved change detection to trigger Prometheus rollout.
* [ENHANCEMENT] Do not delete unmanaged Prometheus configuration Secret.

## 0.8.2 / 2017-04-20

* [ENHANCEMENT] Use new Prometheus 1.6 storage flags and make it default.

## 0.8.1 / 2017-04-13

* [ENHANCEMENT] Include kubelet insecure port in kubelet Enpdoints object.

## 0.8.0 / 2017-04-07

* [FEATURE] Add ability to mount custom secrets into Prometheus Pods. Note that
  secrets cannot be modified after creation, if the list if modified after
  creation it will not effect the Prometheus Pods.
* [FEATURE] Attach pod and service name as labels to Pod targets.

## 0.7.0 / 2017-03-17

This release introduces breaking changes to the generated StatefulSet's
PodTemplate, which cannot be modified for StatefulSets. The Prometheus and
Alertmanager objects have to be deleted and recreated for the StatefulSets to
be created properly.

* [CHANGE] Use Secrets instead of ConfigMaps for configurations.
* [FEATURE] Allow ConfigMaps containing rules to be selected via label selector.
* [FEATURE] `nodeSelector` added to the Alertmanager kind.
* [ENHANCEMENT] Use Prometheus v2 chunk encoding by default.
* [BUGFIX] Fix Alertmanager cluster mesh initialization.

## 0.6.0 / 2017-02-28

* [FEATURE] Allow not tagging targets with the `namespace` label.
* [FEATURE] Allow specifying `ServiceAccountName` to be used by Prometheus pods.
* [ENHANCEMENT] Label governing services to uniquely identify them.
* [ENHANCEMENT] Reconcile Service and Endpoints objects.
* [ENHANCEMENT] General stability improvements.
* [BUGFIX] Hostname cannot be fqdn when syncing kubelets into Endpoints object.

## 0.5.1 / 2017-02-17

* [BUGFIX] Use correct governing `Service` for Prometheus `StatefulSet`.

## 0.5.0 / 2017-02-15

* [FEATURE] Allow synchronizing kubelets into an `Endpoints` object.
* [FEATURE] Allow specifying custom configmap-reload image

## 0.4.0 / 2017-02-02

* [CHANGE] Split endpoint and job in separate labels instead of a single
  concatenated one.
* [BUGFIX] Properly exit on errors communicating with the apiserver.

## 0.3.0 / 2017-01-31

This release introduces breaking changes to the underlying naming schemes. It
is recommended to destroy existing Prometheus and Alertmanager objects and
recreate them with new namings.

With this release support for `v1.4.x` clusters is dropped. Changes will not be
backported to the `0.1.x` release series anymore.

* [CHANGE] Prefixed StatefulSet namings based on managing resource
* [FEATURE] Pass labels and annotations through to StatefulSets
* [FEATURE] Add tls config to use for Prometheus target scraping
* [FEATURE] Add configurable `routePrefix` for Prometheus
* [FEATURE] Add node selector to Prometheus TPR
* [ENHANCEMENT] Stability improvements

## 0.2.3 / 2017-01-05

* [BUGFIX] Fix config reloading when using external url.

## 0.1.3 / 2017-01-05

The `0.1.x` releases are backport releases with Kubernetes `v1.4.x` compatibility.

* [BUGFIX] Fix config reloading when using external url.

## 0.2.2 / 2017-01-03

* [FEATURE] Add ability to set the external url the Prometheus/Alertmanager instances will be available under.

## 0.1.2 / 2017-01-03

The `0.1.x` releases are backport releases with Kubernetes `v1.4.x` compatibility.

* [FEATURE] Add ability to set the external url the Prometheus/Alertmanager instances will be available under.

## 0.2.1 / 2016-12-23

* [BUGFIX] Fix `subPath` behavior when not using storage provisioning

## 0.2.0 / 2016-12-20

This release requires a Kubernetes cluster >=1.5.0. See the readme for
instructions on how to upgrade if you are currently running on a lower version
with the operator.

* [CHANGE] Use StatefulSet instead of PetSet
* [BUGFIX] Fix Prometheus config generation for labels containing "-"<|MERGE_RESOLUTION|>--- conflicted
+++ resolved
@@ -1,5 +1,3 @@
-<<<<<<< HEAD
-=======
 ## 0.57.0 / 2022-06-02
 
 The main change introduced by this release is a new v1beta1 API version for the
@@ -34,7 +32,6 @@
 * [ENHANCEMENT] Added `attachMetadata` field to the PodMonitor CRD. #4792
 * [BUGFIX] Fixed the curl command for exec probes when `listenLocal` is set to true in the Prometheus object. It avoids temporary service outage due to long WAL replays. #4804
 
->>>>>>> 5db6996d
 ## 0.56.3 / 2022-05-23
 
 * [BUGFIX] Fixed errors for Alertmanager configurations using the new `entity`, `actions` and `opsgenie_api_key_file` fields. #4797
