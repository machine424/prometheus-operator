<<<<<<< HEAD
=======
## 0.48.1 / 2021-06-01

* [BUGFIX] Added an `app` label on Prometheus pods. #4055

## 0.48.0 / 2021-05-19

Deprecation notice:  
app labels will be removed in v0.50.

* [CHANGE] Replace app label names with app.kubernetes.io/name. #3939
* [CHANGE] Drop ksonnet as a dependency in jsonnetfile.json. #4002
* [ENHANCEMENT] Add default container annotation to Alertmanager pod. #3978
* [ENHANCEMENT] Add default container annotation to Thanos ruler pod. #3981
* [ENHANCEMENT] Optimize asset secret update logic. #3986
* [ENHANCEMENT] jsonnet: set default container in prometheus-operator pod. #3979
* [BUGFIX] Watch configmaps from the Prometheus allowed namespaces only. #3992
* [BUGFIX] Reconcile resources on namespace updates when using privileged lister/watcher. #3879
* [BUGFIX] Don't generate broken Alertmanager configuration when `http_config` is defined in the global parameters. #4041

>>>>>>> 1e955299
## 0.47.1 / 2021-04-30

* [BUGFIX] Avoid reconciliations for Alertmanager statefulset on resource version changes. #3948

## 0.47.0 / 2021-04-13

The `--config-reloader-cpu` and `--config-reloader-memory` flags are deprecated
and will be removed in v0.49.0. They are replaced respectively by the
`--config-reloader-cpu-request`/`--config-reloader-cpu-limit` and
`config-reloader-memory-request`/`config-reloader-memory-limit` flags.

* [FEATURE] Add `enableFeatures` field to the Prometheus CRD for enabling feature flags. #3878
* [FEATURE] Add `metadataConfig` field to the Prometheus CRD for configuring how remote-write sends metadata information. #3915
* [FEATURE] Add support for TLS and authentication configuration to the Probe CRD. #3876
* [ENHANCEMENT] Allow CPU requests/limits and memory requests/limits of the config reloader to be set independently. #3826
* [ENHANCEMENT] Add rules validation to `po-lint`. #3894
* [ENHANCEMENT] Add common Kubernetes labels to statefulset objects managed by the Prometheus operator. #3841
* [ENHANCEMENT] Avoid unneeded synchronizations on Alertmanager updates. #3943
* [ENHANCEMENT] Retain the original job's name `__tmp_prometheus_job_name label` in the generated scrape configurations. #3828
* [BUGFIX] Fix `app.kubernetes.io/managed-by` label on kubelet endpoint object. #3902
* [BUGFIX] Avoid name collisions in the generated Prometheus configuration. #3913
* [BUGFIX] Restore `prometheus_operator_spec_replicas` metrics for Alertmanager and Thanos Ruler controllers. #3924
* [BUGFIX] Allow `smtp_require_tls` to be false in Alertmanager configuration. #3960

## 0.46.0 / 2021-02-24

* [CHANGE] Drop support for Prometheus 1.x #2822
* [FEATURE] Add relabelingConfigs to ProbeTargetStaticConfig #3817
* [ENHANCEMENT] Add custom HTTP headers in remoteWrite-config #3851
* [ENHANCEMENT] CRDs are now part of prometheus-operator group allowing `kubectl get prometheus-operator` operation #3843
* [ENHANCEMENT] Support app.kubernetes.io/managed-by label to kubelet service and endpoint objects. #3834
* [BUGFIX] Fix the loss of the `headers` key in AlertmanagerConfig. #3856
* [BUGFIX] Preserve user-added labels and annotations on Service, Endpoint and StatefulSet resources managed by the operator. #3810
* [BUGFIX] Do not require child routes in AlertmanagerConfig to have a receiver. #3749

## 0.45.0 / 2021-01-13

* [CHANGE] Add schema validations to AlertmanagerConfig CRD. #3742
* [CHANGE] Refactored jsonnet library to remove ksonnet and align with kube-prometheus #3781
* [ENHANCEMENT] Add `app.kubernetes.io/name` label to Kubelet Service/Endpoints object. #3768
* [ENHANCEMENT] Improve HTTP server's logging #3772
* [ENHANCEMENT] Add namespace label to static probe metrics #3752
* [ENHANCEMENT] Add `TracingConfigFile` field into thanos configuration. #3762
* [BUGFIX] Fix log messages when syncing node endpoints. #3758
* [BUGFIX] fix discovery of `AlertmanagerConfig` resources when `--alertmanager-instance-namespaces` is defined. #3759

## 0.44.1 / 2020-12-09

* [BUGFIX] Fix Alertmanager configuration for OpsGenie receiver. #3728

## 0.44.0 / 2020-12-02

* [CHANGE] Fix child routes support in AlertmanagerConfig. #3703
* [FEATURE] Add Slack receiver type to AlertmanagerConfig CRD. #3618
* [FEATURE] Add WeChat receiver type to AlertmanagerConfig CRD. #3619
* [FEATURE] Add Email receiver type to AlertmanagerConfig CRD. #3692
* [FEATURE] Add Pushover receiver type to AlertmanagerConfig CRD. #3697
* [FEATURE] Add VictorOps receiver type to AlertmanagerConfig CRD. #3701
* [FEATURE] Add sharding support for prometheus cluster. #3241
* [ENHANCEMENT] Add option to allow configuring object storage for Thanos. #3668
* [ENHANCEMENT] Add TLS support for remote read. #3714
* [ENHANCEMENT] Include EnforcedSampleLimit as a metric. #3617
* [ENHANCEMENT] Adjust config reloader memory requests and limits. #3660
* [ENHANCEMENT] Add `clusterGossipInterval`, `clusterPushpullInterval` and `clusterPeerTimeout` fields to Alertmanager CRD. #3663
* [BUGFIX] Handle all possible receiver types in AlertmanagerConfig. #3689
* [BUGFIX] Fix operator crashing on empty Probe targets. #3637
* [BUGFIX] Fix usage of `--prometheus-default-base-image`, `--alertmanager-default-base-image`, and `--thanos-default-base-image` flags. #3642
* [BUGFIX] Fix matching labels with empty values when using Exists/NotExists operators. #3686

## 0.43.2 / 2020-11-06

* [BUGFIX] Fix issue with additional data from the Alertmanager config's secret not being kept. #3647

## 0.43.1 / 2020-11-04

* [BUGFIX] Fix Alertmanager controller to wait for all informers to be synced before reconciling. #3641

## 0.43.0 / 2020-10-26

This release introduces a new `AlertmanagerConfig` CRD that allows to split the
Alertmanager configuration in different objects. For now the CRD only supports
the PagerDuty, OpsGenie and webhook receivers, [other
integrations](https://github.com/prometheus-operator/prometheus-operator/issues?q=is%3Aissue+is%3Aopen+%22receiver+type%22)
will follow in future releases of the operator. The current version of the CRD
is `v1alpha1` meaning that testing/feedback is encouraged and welcome but the
feature is not yet considered stable and the API is subject to change in the
future.

* [CHANGE] Use a single reloader sidecar (instead of 2) for Prometheus. The `--config-reloader-image` flag is deprecated and will be removed in a future release (not before v0.45.0). *Make sure to start the operator with a version of `--prometheus-config-reloader` that is at least `v0.43.0` otherwise the Prometheus pods will fail to start.* #3457
* [FEATURE] Add `targetLimit` and `enforcedTargetLimit` to the Prometheus CRD. #3571
* [FEATURE] Add initial support for `AlertmanagerConfig` CRD. #3451
* [FEATURE] Add support for Pod Topology Spread Constraints to Prometheus, Alertmanager, and ThanosRuler CRDs. #3598
* [ENHANCEMENT] Allow customization of the Prometheus web page title. #3525
* [ENHANCEMENT] Add metrics for selected/rejected resources and synchronization status. #3421
* [ENHANCEMENT] Configure Thanos sidecar for uploads only when needed. #3485
* [ENHANCEMENT] Add `--version` flag to all binaries + `prometheus_operator_build_info` metric. #359
* [ENHANCEMENT] Add `prometheus_operator_prometheus_enforced_sample_limit` metric. #3617
* [BUGFIX] Remove liveness probes to avoid killing Prometheus during the replay of the WAL. #3502
* [BUGFIX] Fix `spec.ipFamily: Invalid value: "null": field is immutable` error when updating governing services. #3526
* [BUGFIX] Generate more unique job names for Probes. #3481
* [BUGFIX] Don't block when the operator is configured to watch namespaces that don't exist yet. #3545
* [BUGFIX] Use `exec` in readiness probes to reduce the chance of leaking zombie processes. #3567
* [BUGFIX] Fix broken AdmissionReview. #3574
* [BUGFIX] Fix reconciliation when 2 resources share the same secret. #3590
* [BUGFIX] Discard invalid TLS configurations. #3578

## 0.42.1 / 2020-09-21

* [BUGFIX] Bump client-go to fix watch bug 

## 0.42.0 / 2020-09-09

The Prometheus Operator now lives in its own independent GitHub organization.  
We have also added a governance (#3398).

* [FEATURE] Move API types out into their own module (#3395)
* [FEATURE] Create a monitoring mixin for prometheus-operator (#3333)
* [ENHANCEMENT] Remove multilistwatcher and denylistfilter (#3440)
* [ENHANCEMENT] Instrument client-go requests (#3465)
* [ENHANCEMENT] pkg/prometheus: skip invalid service monitors (#3445)
* [ENHANCEMENT] pkg/alertmanager: Use lower value for --cluster.reconnect-timeout (#3436)
* [ENHANCEMENT] pkg/alertmanager: cleanup resources via OwnerReferences (#3423)
* [ENHANCEMENT] Add prometheus_operator_reconcile_operations_total metric (#3415)
* [ENHANCEMENT] pkg/operator/image.go: Adjust image path building (#3392)
* [ENHANCEMENT] Specify timeouts per Alertmanager target when sending alerts. (#3385)
* [ENHANCEMENT] Push container images to Quay into coreos and prometheus-operator orgs (#3390)
* [ENHANCEMENT] Run single replica Alertmanager in HA cluster mode (#3382)
* [BUGFIX] Fix validation logic for SecretOrConfigMap (#3413)
* [BUGFIX] Don't overwrite __param_target (#3377)

## 0.41.1 / 2020-08-12

* [BUGFIX] Fix image url logic (#3402)

## 0.41.0 / 2020-07-29

* [CHANGE] Configmap-reload: Update to v0.4.0 (#3334)
* [CHANGE] Update prometheus compatibility matrix to v2.19.2 (#3316)
* [FEATURE] Add Synthetic Probes support. This includes support for job names. (#2832, #3318, #3312, #3306)
* [FEATURE] Support Prometheus vertical compaction (#3281)
* [ENHANCEMENT] pkg: Instrument resources being tracked by the operator (#3360)
* [ENHANCEMENT] Add SecretListWatchSelector to reduce memory and CPU footprint (#3355)
* [ENHANCEMENT] Added support for configuring CA, cert, and key via secret or configmap. (#3249)
* [ENHANCEMENT] Consolidate image url logic, deprecating `baseImage`, `sha`, and `tag` in favor of `image` field in CRDs. (#3103, #3358)
* [ENHANCEMENT] Decouple alertmanager pod labels from selector labels (#3317)
* [ENHANCEMENT] pkg/prometheus: Ensure relabeling of container label in ServiceMonitors (#3315)
* [ENHANCEMENT] misc: Remove v1beta1 crd remainings (#3311)
* [ENHANCEMENT] Normalize default durations (#3308)
* [ENHANCEMENT] pkg/prometheus: Allow enforcing namespace label in Probe configs (#3304)
* [BUGFIX] Revert "Normalize default durations" (#3364)
* [BUGFIX] Reload alertmanager on configmap/secret change (#3319)
* [BUGFIX] listwatch: Do not duplicate resource versions (#3373)

## 0.40.0 / 2020-06-17

* [CHANGE] Update dependencies to prometheus 2.18 (#3231)
* [CHANGE] Add support for new prometheus versions (v2.18 & v2.19) (#3284)
* [CHANGE] bump Alertmanager default version to v0.21.0 (#3286) 
* [FEATURE] Automatically disable high availability mode for 1 replica alertmanager (#3233)
* [FEATURE] thanos-sidecar: Add minTime arg (#3253)
* [FEATURE] Add scrapeTimeout as global configurable parameter (#3250) 
* [FEATURE] Add EnforcedSampleLimit which enforces a global sample limit (#3276) 
* [FEATURE] add ability to exclude rules from namespace label enforcement (#3207) 
* [BUGFIX] thanos sidecar: log flags double definition (#3242)
* [BUGFIX] Mutate rule labels, annotations to strings (#3230)

## 0.39.0 / 2020-05-06

* [CHANGE] Introduce release schedule (#3135)
* [CHANGE] Remove options configuring CRD management (manage-crds, crd-kinds, with-validation) (#3155)
* [CHANGE] Add CRD definitions to bundle.yaml (#3171)
* [CHANGE] Switch to apiextensions.k8s.io/v1 CRD and require kubernetes v1.16 or newer (#3175, #3187)
* [FEATURE] Add support prometheus query log file (#3116)
* [FEATURE] Add support for watching specified rules directory by config-relader (#3128)
* [FEATURE] Add TLS support for operator web server (#3134, #3157)
* [FEATURE] Allow to set address for operator http endpoint (#3098)
* [FEATURE] Allow setting the alertmanagers cluster.advertiseAddress (#3160)
* [FEATURE] Build operator images for ARM and ARM64 platforms (#3177)
* [ENHANCEMENT] Allow setting log level and format for thanos sidecar (#3112)
* [ENHANCEMENT] Support naming of remote write queues (#3144)
* [ENHANCEMENT] Allow disabling mount subPath for volumes (#3143)
* [ENHANCEMENT] Update k8s libraries to v1.18 (#3154)
* [ENHANCEMENT] Create separate namespace informers when needed (#3182)
* [BUGFIX] Tolerate version strings which aren't following semver (#3101)
* [BUGFIX] Retain metadata for embedded PVC objects (#3115)
* [BUGFIX] Fix definition of thanos-ruler-operated service (#3126)
* [BUGFIX] Allow setting the cluster domain (#3138)
* [BUGFIX] Allow matching only PodMonitors (#3173)
* [BUGFIX] Fix typo in statefulset informer (#3179)

## 0.38.1 / 2020-04-16

* [BUGFIX] Fix definition of web service port for Alertmanager (#3125)
* [BUGFIX] Support external alert query URL for THanos Ruler (#3129)
* [BUGFIX] Do not modify the PrometheusRule cache object (#3105)

## 0.38.0 / 2020-03-20

* [CHANGE] Changed ThanosRuler custom resource field alertmanagersURL type from string to []string (#3067)
* [CHANGE] Deprecate PodMonitor targetPort field (#3071, #3078)
* [FEATURE] Add queryConfig field to ThanosRuler spec (#3068)
* [FEATURE] GRPC TLS config for Thanos Ruler and Sidecar (#3059)
* [FEATURE] MergePatch Alertmanager containers (#3080)
* [FEATURE] Add VolumeMounts to Prometheus custom resources (#2871)
* [ENHANCEMENT] Update Thanos to v0.11.0 (#3066)
* [ENHANCEMENT] Clarify that Endpoint.targetPort is pod port (#3064)
* [BUGFIX] ThanosRuler restarts instead of reloading with new PrometheusRules (#3056)
* [BUGFIX] Omit QueryEndpoints if empty (#3091)

## 0.37.0 / 2020-03-02

* [FEATURE] Add routePrefix to ThanosRuler spec (#3023)
* [FEATURE] Add externalPrefix to ThanosRuler spec (#3058)
* [FEATURE] Add pod template fields to ThanosRuler custom resource (#3034)
* [ENHANCEMENT] Make ports on kubelet service and endpoints match (#3039)
* [ENHANCEMENT] Update kubernetes API dependencies to v0.17.3/1.17.3 (#3042)
* [ENHANCEMENT] Simplify multi-arch building (#3035)
* [ENHANCEMENT] Default to Prometheus v2.16.0 (#3050, #3051)
* [BUGFIX] Fix stateful set being pruned by kubectl (#3029, #3030)
* [BUGFIX] Fix prometheus rule validator admitting rules with invalid label types (#2727,#2962)
* [BUGFIX] Fix flaky test in Thanos ruler (#3038)
* [BUGFIX] Fix ThanosRuler status reporting (#3045)
* [BUGFIX] Preserve pod labels and annotations in custom resources (#3041, #3043)
* [BUGFIX] Prevent stateful set update loop for alertmanager and thonos types (#3048, #3049)

## 0.36.0 / 2020-02-10

* [CHANGE] Rename binary `lint` to `po-lint` (#2964)
* [CHANGE] Restrict api extension RBAC rules (#2974)
* [FEATURE] Add operator for Thanos Ruler resources (#2943)
* [FEATURE] Thanos Ruler Improvements (#2986, #2991, #2993, #2994, #3018, #3019)
* [FEATURE] Add additional printer columns for custom resources (#2922)
* [ENHANCEMENT] Set config-reloader containers resources (#2958)
* [ENHANCEMENT] Fix broken links and remove spec.version in examples (#2961)
* [ENHANCEMENT] Reduce deprecation warning verbosity (#2978)
* [ENHANCEMENT] Build tooling improvements (#2979, #2982, #2983)
* [ENHANCEMENT] Update Prometheus compatible version list (#2998)
* [ENHANCEMENT] Fix broken links in documentation (#3005)
* [ENHANCEMENT] Update default container image versions (#3007)
* [BUGFIX] Fix statefulset crash loop in Kube 1.17 (#2987)

## 0.35.0 / 2020-01-13

* [CHANGE] Deprecate baseImage, tag, and sha fields in custom resources (#2914)
* [FEATURE] Add APIVersion field to Prometheus.Spec.Alerting (#2884)
* [FEATURE] Add an option to disable compaction (#2886)
* [FEATURE] Allow configuring PVC access mode (#978)
* [ENHANCEMENT] Do not disable compaction on sidecar without object storage configuration (#2845)
* [ENHANCEMENT] Fix StatefulSet being needlessly re-created (#2857)
* [ENHANCEMENT] Add metric for statefulset re-create (#2859)
* [ENHANCEMENT] Rename `mesh` ports to be prefixed with protocol (#2863)
* [ENHANCEMENT] Use kubebuilder controller-gen for creating CRDs (#2855)
* [ENHANCEMENT] Add metrics about node endpoints synchronization (#2887)
* [ENHANCEMENT] Turn off preserveUnknownFields to enable kubectl explain (#2903)
* [ENHANCEMENT] Instrument operator's list and watch operations (#2893)
* [BUGFIX] Modified prometheus wget probe when listenLocal=true (#2929)
* [BUGFIX] Fix generated statefulset being pruned by kubectl (#2944)

## 0.34.0 / 2019-10-31

* [CHANGE] Make arbitraryFSAccessThroughSMs optional (#2797)
* [FEATURE] Add [prometheus,alertmanager]-instance-namespaces cmdline parameter (#2783)
* [FEATURE] Add configSecret element to the AlertmanagerSpec (#2827)
* [FEATURE] Add enforcedNamespaceLabel to Prometheus CRD (#2820)
* [FEATURE] Add exec probes against localhost:9090 to Prometheus if listenLocal is set to true (#2763)
* [FEATURE] Add honorTimestamps field to Prometheus, Podmonitor, and ServiceMonitor CRD (#2800)
* [FEATURE] Add ignoreNamespaceSelectors field to Prometheus CRD (#2816)
* [FEATURE] Add local configuration options in jsonnet/prometheus-operator (#2794)
* [FEATURE] Add overrideHonorLabels to Prometheus CRD (#2806)
* [FEATURE] Reference secrets instead of local files (#2716)
* [ENHANCEMENT] Add missing json struct tag for ArbitraryFSAccessThroughSMsConfig (#2808)
* [ENHANCEMENT] Ensure containers have "FallbackToLogsOnError" termination policy (#2819)
* [ENHANCEMENT] Improve detection of StatefulSet changes (#2801)
* [ENHANCEMENT] Only append relabelings if EnforcedNamespaceLabel value is set (#2830)
* [ENHANCEMENT] Remove unneeded Ownership change in prometheus-config-reloader (#2761)
* [ENHANCEMENT] Update k8s client to 1.16 (#2778)
* [BUGFIX] Update prometheus dependency to v2.12.0 to fix validation failure for .externalLabels admission webhook (#2779)

## 0.33.0 / 2019-09-12

* [FEATURE] Add Thanos service port to governing service (#2754)
* [FEATURE] Add VolumeMounts to Alertmanager (#2755)
* [ENHANCEMENT] Bump default thanos image and version (#2746)

## 0.32.0 / 2019-08-30

* [CHANGE] Change PodManagement policy to parallel in Alertmanager (#2676)
* [FEATURE] Adding label selector for Alertmanager objects discovery filtering (#2662)
* [FEATURE] Provide option to turn on WAL compression (#2683)
* [FEATURE] Support namespace denylist for listwatcher (#2710)
* [FEATURE] Add support for Volumes to Prometheus Custom Resource (#2734)
* [FEATURE] Add support for Volumes to Alertmanager Custom Resource (#2737)
* [FEATURE] Add support for InitContainers to Prometheus Custom Resource (#2522)

## 0.31.1 / 2019-06-25
* [BUGFIX] Increase terminationGracePeriod for alertmanager statefulSet as it cannot be 0. (#2657)

## 0.31.0 / 2019-06-20

* [CHANGE] Remove gossip configuration from Thanos sidecar. This means only non-gossip configurations can be used going forward. (#2623, #2629)
* [FEATURE] Add PodMonitor, allowing monitoring pods directly without the necessity to go through a Endpoints of a Service, this is an experimental feature, it may break at any time without notice. (#2566)
* [FEATURE] Add admission webhook to validate `PrometheusRule` objects with Prometheus' promtool linting. (#2551)
* [FEATURE] Add ability to select subset of Prometheus objects to reconcile against, configurable with `--prometheus-instance-selector` flag. (#2615)
* [FEATURE] Add ability to configure size based retention on Prometheus. (#2608)
* [FEATURE] Add ability to use StatefulSet ordinal in external labels. (#2591)
* [ENHANCEMENT] Use /-/healthy and /-/ready for probes in Alertmanager. (#2600)

## 0.30.0 / 2019-05-10

Note: Both kube-prometheus (#2554) and the Helm Chart (#2416) have been removed from this repository.
kube-prometheus is not hosted as github.com/coroes/kube-prometheus and the helm chart is available at https://github.com/helm/charts/tree/master/stable/prometheus-operator

* [CHANGE] Drop support for Alertmanager < v0.15.0 (#2568)
* [FEATURE] Add Prometheus Config Reloader CPU and Memory flags (#2466)
* [FEATURE] Support `--max-samples` flag in QuerySpec (#2505)
* [FEATURE] Adding kustomization files for remote bases (#2497)
* [FEATURE] Allow disabling limits on sidecars (#2560)
* [FEATURE] Modify arbitrary parts of the operator generated containers (#2445)
* [ENHANCEMENT] Add proper Operator labels as recommended by SIG-Apps (#2427)
* [ENHANCEMENT] Watch ConfigMaps having the prometheus-name selector (#2454)
* [ENHANCEMENT] Add prometheusExternalLabelName field to Prometheus object (#2430)
* [ENHANCEMENT] Optional secret in scrapeconfig (#2511)
* [ENHANCEMENT] Update PodSecurityContext docs (#2569)
* [ENHANCEMENT] Update Kubernetes client libraries to 1.14.0 (#2570)
* [ENHANCEMENT] Use Go modules with Kubernetes 1.14 (#2571)
* [ENHANCEMENT] Update to Alertmanager v0.17.0 (#2587)
* [ENHANCEMENT] Add support for setting Log Format for Alertmanager (#2577)
* [ENHANCEMENT] Switch Deployments and StatefulSets from apps/v1beta to apps/v1 (#2593)
* [ENHANCEMENT] Add Service and Servicemonitor to bundle.yaml (#2595)
* [BUGFIX] Fix startup nodeSyncEndpoints (#2475)
* [BUGIFX] Update Thanos vendoring to include config reloader fixes (#2504)

## 0.29.0 / 2019-02-19

* [FEATURE] Thanos sidecar supports external Thanos clusters (#2412)
* [FEATURE] Make replicas external label name configurable (#2411)
* [FEATURE] Flags for config reloader memory and cpu limits (#2403)
* [ENHANCEMENT] Update to Prometheus v2.7.1 as default (#2374)
* [ENHANCEMENT] Update to Alertmanager v0.16.1 as default (#2362)

## 0.28.0 / 2019-01-24

* [FEATURE] CLI tool to lint YAML against CRD definitions (#2269)
* [FEATURE] Support Thanos v0.2 arbitrary object storage configuration (#2264)
* [ENHANCEMENT] Update Alertmanager to v0.16.0 (#2145)
* [ENHANCEMENT] Added AlertResendDelay to Prometheus resource (#2265)
* [ENHANCEMENT] Support min_shards configuration of the queueConfig (#2284)
* [ENHANCEMENT] Write compressed Prometheus config into Kubernetes Secret (#2243)
* [ENHANCEMENT] Add flag to enable Prometheus web admin API (#2300)
* [ENHANCEMENT] Add logFormat support for Prometheus (#2307)
* [ENHANCEMENT] Configure Thanos sidecar with route prefix (#2345)
* [BUGFIX] Fix omitting source_labels where they are unnecessary (#2292)
* [BUGFIX] Guard against nil targetPort (#2318)

## 0.27.0 / 2019-01-08

* [FEATURE] Add `image` field to specify full Prometheus, Alertmanager and Thanos images.
* [FEATURE] Add prometheus query options (lookback-delta, max-concurrency, timeout).

## 0.26.0 / 2018-11-30

* [CHANGE] Remove attempting to set "secure" security context (#2109).
* [CHANGE] Remove deprecated StorageSpec fields (#2132).
* [ENHANCEMENT] Better handling for pod/node labels from ServiceMonitors (#2089).
* [ENHANCEMENT] Update to Prometheus v2.5.0 as default (#2101).
* [ENHANCEMENT] Update to Alertmanager v0.15.3 as default (#2128).
* [ENHANCEMENT] Increase CPU limits for small containers to not being throttled as much (#2144).
* [BUGFIX] Sanitize thanos secret volume mount name (#2159).
* [BUGFIX] Fix racy Kubernetes multi watch (#2177).

## 0.25.0 / 2018-10-24

* [FEATURE] Allow passing additional alert relabel configs in Prometheus custom resource (#2022)
* [FEATURE] Add ability to mount custom ConfigMaps into Alertmanager and Prometheus (#2028)

## 0.24.0 / 2018-10-11

This release has a breaking changes for `prometheus_operator_.*` metrics.

`prometheus_operator_alertmanager_reconcile_errors_total` and `prometheus_operator_prometheus_reconcile_errors_total`
are now combined and called `prometheus_operator_reconcile_errors_total`.
Instead the metric has a "controller" label which indicates the errors from the Prometheus or Alertmanager controller.

The same happened with `prometheus_operator_alertmanager_spec_replicas` and `prometheus_operator_prometheus_spec_replicas`
which is now called `prometheus_operator_spec_replicas` and also has the "controller" label.

The `prometheus_operator_triggered_total` metric now has a "controller" label as well and finally instruments the
Alertmanager controller.

For a full description see: https://github.com/coreos/prometheus-operator/pull/1984#issue-221139702

In order to support multiple namespaces, the `--namespace` flag changed to `--namespaces`
and accepts and comma-separated list of namespaces as a string.

* [CHANGE] Default to Node Exporter v0.16.0 (#1812)
* [CHANGE] Update to Go 1.11 (#1855)
* [CHANGE] Default to Prometheus v2.4.3 (#1929) (#1983)
* [CHANGE] Default to Thanos v0.1.0 (#1954)
* [CHANGE] Overhaul metrics while adding triggerBy metric for Alertmanager (#1984)
* [CHANGE] Add multi namespace support (#1813)
* [FEATURE] Add SHA field to Prometheus, Alertmanager and Thanos for images (#1847) (#1854)
* [FEATURE] Add configuration for priority class to be assigned to Pods (#1875)
* [FEATURE] Configure sampleLimit per ServiceMonitor (#1895)
* [FEATURE] Add additionalPeers to Alertmanager (#1878)
* [FEATURE] Add podTargetLabels to ServiceMonitors (#1880)
* [FEATURE] Relabel target name for Pods (#1896)
* [FEATURE] Allow configuration of relabel_configs per ServiceMonitor (#1879)
* [FEATURE] Add illegal update reconciliation by deleting StatefulSet (#1931)
* [ENHANCEMENT] Set Thanos cluster and grpc ip from pod.ip (#1836)
* [BUGFIX] Add square brackets around pod IPs for IPv6 support (#1881)
* [BUGFIX] Allow periods in secret name (#1907)
* [BUGFIX] Add BearerToken in generateRemoteReadConfig (#1956)

## 0.23.2 / 2018-08-23

* [BUGFIX] Do not abort kubelet endpoints update due to nodes without IP addresses defined (#1816)

## 0.23.1 / 2018-08-13

* [BUGFIX] Fix high CPU usage of Prometheus Operator when annotating Prometheus resource (#1785)

## 0.23.0 / 2018-08-06

* [CHANGE] Deprecate specification of Prometheus rules via ConfigMaps in favor of `PrometheusRule` CRDs
* [FEATURE] Introduce new flag to control logging format (#1475)
* [FEATURE] Ensure Prometheus Operator container runs as `nobody` user by default (#1393)
* [BUGFIX] Fix reconciliation of Prometheus StatefulSets due to ServiceMonitors and PrometheusRules changes when a single namespace is being watched (#1749)

## 0.22.2 / 2018-07-24

[BUGFIX] Do not migrate rule config map for Prometheus statefulset on rule config map to PrometheusRule migration (#1679)

## 0.22.1 / 2018-07-19

* [ENHANCEMENT] Enable operation when CRDs are created externally (#1640)
* [BUGFIX] Do not watch for new namespaces if a specific namespace has been selected (#1640)

## 0.22.0 / 2018-07-09

* [FEATURE] Allow setting volume name via volumetemplateclaimtemplate in prom and alertmanager (#1538)
* [FEATURE] Allow setting custom tags of container images (#1584) 
* [ENHANCEMENT] Update default Thanos to v0.1.0-rc.2 (#1585)
* [ENHANCEMENT] Split rule config map mounted into Prometheus if it exceeds Kubernetes config map limit (#1562)
* [BUGFIX] Mount Prometheus data volume into Thanos sidecar & pass correct path to Thanos sidecar (#1583)

## 0.21.0 / 2018-06-28

* [CHANGE] Default to Prometheus v2.3.1.
* [CHANGE] Default to Alertmanager v0.15.0.
* [FEATURE] Make remote write queue configurations configurable.
* [FEATURE] Add Thanos integration (experimental).
* [BUGFIX] Fix usage of console templates and libraries.

## 0.20.0 / 2018-06-05

With this release we introduce a new Custom Resource Definition - the
`PrometheusRule` CRD. It addresses the need for rule syntax validation and rule
selection across namespaces. `PrometheusRule` replaces the configuration of
Prometheus rules via K8s ConfigMaps. There are two migration paths:

1. Automated live migration: If the Prometheus Operator finds Kubernetes
   ConfigMaps that match the `RuleSelector` in a `Prometheus` specification, it
   will convert them to matching `PrometheusRule` resources.

2. Manual migration: We provide a basic CLI tool to convert Kubernetes
   ConfigMaps to `PrometheusRule` resources.

```bash
go get -u github.com/coreos/prometheus-operator/cmd/po-rule-migration
po-rule-migration \
--rule-config-map=<path-to-config-map> \
--rule-crds-destination=<path-to-rule-crd-destination>
```

* [FEATURE] Add leveled logging to Prometheus Operator (#1277)
* [FEATURE] Allow additional Alertmanager configuration in Prometheus CRD (#1338)
* [FEATURE] Introduce `PrometheusRule` Custom Resource Definition (#1333)
* [ENHANCEMENT] Allow Prometheus to consider all namespaces to find ServiceMonitors (#1278)
* [BUGFIX] Do not attempt to set default memory request for Prometheus 2.0 (#1275)

## 0.19.0 / 2018-04-25

* [FEATURE] Allow specifying additional Prometheus scrape configs via secret (#1246)
* [FEATURE] Enable Thanos sidecar (#1219)
* [FEATURE] Make AM log level configurable (#1192)
* [ENHANCEMENT] Enable Prometheus to select Service Monitors outside own namespace (#1227)
* [ENHANCEMENT] Enrich Prometheus operator CRD registration error handling (#1208)
* [BUGFIX] Allow up to 10m for Prometheus pod on startup for data recovery (#1232)

## 0.18.1 / 2018-04-09

* [BUGFIX] Fix alertmanager >=0.15.0 cluster gossip communication (#1193)

## 0.18.0 / 2018-03-04

From this release onwards only Kubernetes versions v1.8 and higher are supported. If you have an older version of Kubernetes and the Prometheus Operator running, we recommend upgrading Kubernetes first and then the Prometheus Operator.

While multiple validation issues have been fixed, it will remain a beta feature in this release. If you want to update validations, you need to either apply the CustomResourceDefinitions located in `example/prometheus-operator-crd` or delete all CRDs and restart the Prometheus Operator.

Some changes cause Prometheus and Alertmanager clusters to be redeployed. If you do not have persistent storage backing your data, this means you will loose the amount of data equal to your retention time.

* [CHANGE] Use canonical `/prometheus` and `/alertmanager` as data dirs in containers.
* [FEATURE] Allow configuring Prometheus and Alertmanager servers to listen on loopback interface, allowing proxies to be the ingress point of those Pods.
* [FEATURE] Allow configuring additional containers in Prometheus and Alertmanager Pods.
* [FEATURE] Add ability to whitelist Kubernetes labels to become Prometheus labels.
* [FEATURE] Allow specifying additional secrets for Alertmanager Pods to mount.
* [FEATURE] Allow specifying `bearer_token_file` for Alertmanger configurations of Prometheus objects in order to authenticate with Alertmanager.
* [FEATURE] Allow specifying TLS configuration for Alertmanger configurations of Prometheus objects.
* [FEATURE] Add metrics for reconciliation errors: `prometheus_operator_alertmanager_reconcile_errors_total` and `prometheus_operator_prometheus_reconcile_errors_total`.
* [FEATURE] Support `read_recent` and `required_matchers` fields for remote read configurations.
* [FEATURE] Allow disabling any defaults of `SecurityContext` fields of Pods.
* [BUGFIX] Handle Alertmanager >=v0.15.0 breaking changes correctly.
* [BUGFIX] Fix invalid validations for metric relabeling fields.
* [BUGFIX] Fix validations for `AlertingSpec`.
* [BUGFIX] Fix validations for deprecated storage fields.
* [BUGFIX] Fix remote read and write basic auth support.
* [BUGFIX] Fix properly propagate errors of Prometheus config reloader.

## 0.17.0 / 2018-02-15

This release adds validations as a beta feature. It will only be installed on new clusters, existing CRD definitions will not be updated, this will be done in a future release. Please try out this feature and give us feedback!

* [CHANGE] Default Prometheus version v2.2.0-rc.0.
* [CHANGE] Default Alertmanager version v0.14.0.
* [FEATURE] Generate and add CRD validations.
* [FEATURE] Add ability to set `serviceAccountName` for Alertmanager Pods.
* [FEATURE] Add ability to specify custom `securityContext` for Alertmanager Pods.
* [ENHANCEMENT] Default to non-root security context for Alertmanager Pods.

## 0.16.1 / 2018-01-16

* [CHANGE] Default to Alertmanager v0.13.0.
* [BUGFIX] Alertmanager flags must be double dashed starting v0.13.0.

## 0.16.0 / 2018-01-11

* [FEATURE] Add support for specifying remote storage configurations.
* [FEATURE] Add ability to specify log level.
* [FEATURE] Add support for dropping metrics at scrape time.
* [ENHANCEMENT] Ensure that resource limit can't make Pods unschedulable.
* [ENHANCEMENT] Allow configuring emptyDir volumes
* [BUGFIX] Use `--storage.tsdb.no-lockfile` for Prometheus 2.0.
* [BUGFIX] Fix Alertmanager default storage.path.

## 0.15.0 / 2017-11-22

* [CHANGE] Default Prometheus version v2.0.0
* [BUGFIX] Generate ExternalLabels deterministically
* [BUGFIX] Fix incorrect mount path of Alertmanager data volume
* [EXPERIMENTAL] Add ability to specify CRD Kind name

## 0.14.1 / 2017-11-01

* [BUGFIX] Ignore illegal change of PodManagementPolicy to StatefulSet.

## 0.14.0 / 2017-10-19

* [CHANGE] Default Prometheus version v2.0.0-rc.1.
* [CHANGE] Default Alertmanager version v0.9.1.
* [BUGFIX] Set StatefulSet replicas to 0 if 0 is specified in Alertmanager/Prometheus object.
* [BUGFIX] Glob for all files in a ConfigMap as rule files.
* [FEATURE] Add ability to run Prometheus Operator for a single namespace.
* [FEATURE] Add ability to specify CRD api group.
* [FEATURE] Use readiness and health endpoints of Prometheus 1.8+.
* [ENHANCEMENT] Add OwnerReferences to managed objects.
* [ENHANCEMENT] Use parallel pod creation strategy for Prometheus StatefulSets.

## 0.13.0 / 2017-09-21

After a long period of not having broken any functionality in the Prometheus Operator, we have decided to promote the status of this project to beta.

Compatibility guarantees and migration strategies continue to be the same as for the `v0.12.0` release.

* [CHANGE] Remove analytics collection.
* [BUGFIX] Fix memory leak in kubelet endpoints sync.
* [FEATURE] Allow setting global default `scrape_interval`.
* [FEATURE] Allow setting Pod objectmeta to Prometheus and Alertmanger objects.
* [FEATURE] Allow setting tolerations and affinity for Prometheus and Alertmanager objects.

## 0.12.0 / 2017-08-24

Starting with this release only Kubernetes `v1.7.x` and up is supported as CustomResourceDefinitions are a requirement for the Prometheus Operator and are only available from those versions and up.

Additionally all objects have been promoted from `v1alpha1` to `v1`. On start up of this version of the Prometheus Operator the previously used `ThirdPartyResource`s and the associated `v1alpha1` objects will be automatically migrated to their `v1` equivalent `CustomResourceDefinition`.

* [CHANGE] All manifests created and used by the Prometheus Operator have been promoted from `v1alpha1` to `v1`.
* [CHANGE] Use Kubernetes `CustomResourceDefinition`s instead of `ThirdPartyResource`s.
* [FEATURE] Add ability to set scrape timeout to `ServiceMonitor`.
* [ENHANCEMENT] Use `StatefulSet` rolling deployments.
* [ENHANCEMENT] Properly set `SecurityContext` for Prometheus 2.0 deployments.
* [ENHANCEMENT] Enable web lifecycle APIs for Prometheus 2.0 deployments.

## 0.11.2 / 2017-09-21

* [BUGFIX] Fix memory leak in kubelet endpoints sync.

## 0.11.1 / 2017-07-28

* [ENHANCEMENT] Add profiling endpoints.
* [BUGFIX] Adapt Alertmanager storage usage to not use deprecated storage definition.

## 0.11.0 / 2017-07-20

Warning: This release deprecates the previously used storage definition in favor of upstream PersistentVolumeClaim templates. While this should not have an immediate effect on a running cluster, Prometheus object definitions that have storage configured need to be adapted. The previously existing fields are still there, but have no effect anymore.

* [FEATURE] Add Prometheus 2.0 alpha3 support.
* [FEATURE] Use PVC templates instead of custom storage definition.
* [FEATURE] Add cAdvisor port to kubelet sync.
* [FEATURE] Allow default base images to be configurable.
* [FEATURE] Configure Prometheus to only use necessary namespaces.
* [ENHANCEMENT] Improve rollout detection for Alertmanager clusters.
* [BUGFIX] Fix targetPort relabeling.

## 0.10.2 / 2017-06-21

* [BUGFIX] Use computed route prefix instead of directly from manifest.

## 0.10.1 / 2017-06-13

Attention: if the basic auth feature was previously used, the `key` and `name`
fields need to be switched. This was not intentional, and the bug is not fixed,
but causes this change.

* [CHANGE] Prometheus default version v1.7.1.
* [CHANGE] Alertmanager default version v0.7.1.
* [BUGFIX] Fix basic auth secret key selector `key` and `name` switched.
* [BUGFIX] Fix route prefix flag not always being set for Prometheus.
* [BUGFIX] Fix nil panic on replica metrics.
* [FEATURE] Add ability to specify Alertmanager path prefix for Prometheus.

## 0.10.0 / 2017-06-09

* [CHANGE] Prometheus route prefix defaults to root.
* [CHANGE] Default to Prometheus v1.7.0.
* [CHANGE] Default to Alertmanager v0.7.0.
* [FEATURE] Add route prefix support to Alertmanager resource.
* [FEATURE] Add metrics on expected replicas.
* [FEATURE] Support for running Alertmanager v0.7.0.
* [BUGFIX] Fix sensitive rollout triggering.

## 0.9.1 / 2017-05-18

* [FEATURE] Add experimental Prometheus 2.0 support.
* [FEATURE] Add support for setting Prometheus external labels.
* [BUGFIX] Fix non-deterministic config generation.

## 0.9.0 / 2017-05-09

* [CHANGE] The `kubelet-object` flag has been renamed to `kubelet-service`.
* [CHANGE] Remove automatic relabelling of Pod and Service labels onto targets.
* [CHANGE] Remove "non-namespaced" alpha annotation in favor of `honor_labels`.
* [FEATURE] Add ability make use of the Prometheus `honor_labels` configuration option.
* [FEATURE] Add ability to specify image pull secrets for Prometheus and Alertmanager pods.
* [FEATURE] Add basic auth configuration option through ServiceMonitor.
* [ENHANCEMENT] Add liveness and readiness probes to Prometheus and Alertmanger pods.
* [ENHANCEMENT] Add default resource requests for Alertmanager pods.
* [ENHANCEMENT] Fallback to ExternalIPs when InternalIPs are not available in kubelet sync.
* [ENHANCEMENT] Improved change detection to trigger Prometheus rollout.
* [ENHANCEMENT] Do not delete unmanaged Prometheus configuration Secret.

## 0.8.2 / 2017-04-20

* [ENHANCEMENT] Use new Prometheus 1.6 storage flags and make it default.

## 0.8.1 / 2017-04-13

* [ENHANCEMENT] Include kubelet insecure port in kubelet Enpdoints object.

## 0.8.0 / 2017-04-07

* [FEATURE] Add ability to mount custom secrets into Prometheus Pods. Note that
  secrets cannot be modified after creation, if the list if modified after
  creation it will not effect the Prometheus Pods.
* [FEATURE] Attach pod and service name as labels to Pod targets.

## 0.7.0 / 2017-03-17

This release introduces breaking changes to the generated StatefulSet's
PodTemplate, which cannot be modified for StatefulSets. The Prometheus and
Alertmanager objects have to be deleted and recreated for the StatefulSets to
be created properly.

* [CHANGE] Use Secrets instead of ConfigMaps for configurations.
* [FEATURE] Allow ConfigMaps containing rules to be selected via label selector.
* [FEATURE] `nodeSelector` added to the Alertmanager kind.
* [ENHANCEMENT] Use Prometheus v2 chunk encoding by default.
* [BUGFIX] Fix Alertmanager cluster mesh initialization.

## 0.6.0 / 2017-02-28

* [FEATURE] Allow not tagging targets with the `namespace` label.
* [FEATURE] Allow specifying `ServiceAccountName` to be used by Prometheus pods.
* [ENHANCEMENT] Label governing services to uniquely identify them.
* [ENHANCEMENT] Reconcile Service and Endpoints objects.
* [ENHANCEMENT] General stability improvements.
* [BUGFIX] Hostname cannot be fqdn when syncing kubelets into Endpoints object.

## 0.5.1 / 2017-02-17

* [BUGFIX] Use correct governing `Service` for Prometheus `StatefulSet`.

## 0.5.0 / 2017-02-15

* [FEATURE] Allow synchronizing kubelets into an `Endpoints` object.
* [FEATURE] Allow specifying custom configmap-reload image

## 0.4.0 / 2017-02-02

* [CHANGE] Split endpoint and job in separate labels instead of a single
  concatenated one.
* [BUGFIX] Properly exit on errors communicating with the apiserver.

## 0.3.0 / 2017-01-31

This release introduces breaking changes to the underlying naming schemes. It
is recommended to destroy existing Prometheus and Alertmanager objects and
recreate them with new namings.

With this release support for `v1.4.x` clusters is dropped. Changes will not be
backported to the `0.1.x` release series anymore.

* [CHANGE] Prefixed StatefulSet namings based on managing resource
* [FEATURE] Pass labels and annotations through to StatefulSets
* [FEATURE] Add tls config to use for Prometheus target scraping
* [FEATURE] Add configurable `routePrefix` for Prometheus
* [FEATURE] Add node selector to Prometheus TPR
* [ENHANCEMENT] Stability improvements

## 0.2.3 / 2017-01-05

* [BUGFIX] Fix config reloading when using external url.

## 0.1.3 / 2017-01-05

The `0.1.x` releases are backport releases with Kubernetes `v1.4.x` compatibility.

* [BUGFIX] Fix config reloading when using external url.

## 0.2.2 / 2017-01-03

* [FEATURE] Add ability to set the external url the Prometheus/Alertmanager instances will be available under.

## 0.1.2 / 2017-01-03

The `0.1.x` releases are backport releases with Kubernetes `v1.4.x` compatibility.

* [FEATURE] Add ability to set the external url the Prometheus/Alertmanager instances will be available under.

## 0.2.1 / 2016-12-23

* [BUGFIX] Fix `subPath` behavior when not using storage provisioning

## 0.2.0 / 2016-12-20

This release requires a Kubernetes cluster >=1.5.0. See the readme for
instructions on how to upgrade if you are currently running on a lower version
with the operator.

* [CHANGE] Use StatefulSet instead of PetSet
* [BUGFIX] Fix Prometheus config generation for labels containing "-"<|MERGE_RESOLUTION|>--- conflicted
+++ resolved
@@ -1,5 +1,3 @@
-<<<<<<< HEAD
-=======
 ## 0.48.1 / 2021-06-01
 
 * [BUGFIX] Added an `app` label on Prometheus pods. #4055
@@ -19,7 +17,6 @@
 * [BUGFIX] Reconcile resources on namespace updates when using privileged lister/watcher. #3879
 * [BUGFIX] Don't generate broken Alertmanager configuration when `http_config` is defined in the global parameters. #4041
 
->>>>>>> 1e955299
 ## 0.47.1 / 2021-04-30
 
 * [BUGFIX] Avoid reconciliations for Alertmanager statefulset on resource version changes. #3948
