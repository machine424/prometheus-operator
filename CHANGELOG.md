<<<<<<< HEAD
## 0.52.1 / 2021-11-06

* [BUGFIX] Fixed regex in relabel_configs
=======
## 0.53.0 / 2021-12-16

* [CHANGE] Added startup probe to Prometheus. #4433 #4369
* [FEATURE] Added support for mute time intervals in the AlertManagerConfig CRD. #4388
* [FEATURE] Added support for new matching syntax in the routes configuration of the AlertmanagerConfig CRD. #4332
* [FEATURE] Added support for new matching syntax in the inhibit rules configuration of the AlertmanagerConfig CRD. #4329
* [FEATURE] Added `headers` in the Remote Read configuration of the Prometheus CRD. #4323
* [FEATURE] Added `retryOnRateLimit` in the Remote Write configuration of the Prometheus CRD. #4420
* [FEATURE] Added support for PagerDuty links and images in the AlertManagerConfig CR. #4425
* [ENHANCEMENT] Optimized the generated Prometheus configuration to make it compatible with the new Prometheus agent mode. #4417
* [BUGFIX] Improved validation for the Alertmanager CRD to match with upstream Alertmanager. #4434
* [BUGFIX] Fixed propagation of annotations from spec.podMetadata to the StatefulSet's pods. #4422
* [BUGFIX] Ensured that `group_by` values are unique in the generated Alertmanager configuration. #4413
* [BUGFIX] Fixed generated secrets being larger than the maximum size limit of 1048576 bytes. #4427 #4449

## 0.52.1 / 2021-11-16

* [BUGFIX] Fixed regex in relabel_configs. #4395
>>>>>>> 1b4cc829

## 0.52.0 / 2021-11-03

* [CHANGE] Extend sharding capabilities to `additionalScrapeConfigs`. #4324
* [CHANGE] Remove `app` label from Prometheus, Alertmanager and Thanos Ruler statefulsets/pods. #4350
* [FEATURE] Add `alertRelabelConfigs` field to the Thanos Ruler CRD for configuring Prometheus alert relabeling features. #4303
* [FEATURE] Add support for updated matching syntax in Alertmanager's raw config for `inhibit_rules` and `route`. #4307, #4309
* [FEATURE] Add validating webhook for AlertManagerConfig. #4338
* [FEATURE] Adds support for Sigv4 when configuring RemoteWrite. #3994
* [ENHANCEMENT] Add "generic ephemeral storage" as a data storage option for Alertmanager, Prometheus and Thanos Ruler. #4326
* [ENHANCEMENT] Improve docs and error message for "smarthost" field. #4299
* [ENHANCEMENT] Add alerts for config reloader sidecars. #4294
* [ENHANCEMENT] Add validations for duration and size fields for Prometheus, Alertmanager, and Thanos Ruler resources #4308, #4352
* [ENHANCEMENT] Add s390x support to docker images. #4351
* [ENHANCEMENT] Only load alertmanager configuration when writing configuration. #4333
* [BUGFIX] Fix `matchLabels` selector to have empty label values in ServiceMonitor, PodMonitor, and Probe. #4327
* [BUGFIX] Prevent rule file name collision. #4347
* [BUGFIX] Update native kubernetes fields used in prometheus-operator CRDs. #4221

## 0.51.2 / 2021-10-04

* [BUGFIX] Validated the value of the `EnforcedBodySizeLimit` field to avoid Prometheus crash. #4285

## 0.51.1 / 2021-09-27

No change since v0.51.0.

*The CI automation failed to build the v0.51.0 images so we had to create a new patch release.*

## 0.51.0 / 2021-09-24

* [FEATURE] Added `metricRelabelings` field to the Probe CRD for configuring the metric relabel configs. #4226
* [FEATURE] Added `volumeMounts` field to the Prometheus CRD for configuring the volume mounts of the thanos-sidecar container. #4238
* [FEATURE] Added `enforcedBodySizeLimit` field to the Prometheus CRD. #4275
* [FEATURE] Added `authorization` field to all HTTP configurations in the AlertmanagerConfig CRD. #4110
* [FEATURE] Added `minReadySeconds` field to AlertManager, Prometheus and ThanosRuler CRDs. #4246
* [FEATURE] Added support for Slack webhook URL via file path in the Alertmanager configuration secret. #4234
* [FEATURE] Added support the `authorization` field for all HTTP configurations in the Alertmanager configuration secret. #4234
* [ENHANCEMENT] Improved detection and rollback of manual changes to Alertmanager statefulsets. #4228
* [BUGFIX] Invalid probes are discarded instead of stopping after the first error when reconciling probes. #4248
* [BUGFIX] Empty basic auth username is allowed in the AlertmanagerConfig CRD. #4260
* [BUGFIX] Update conflicts for secrets are handled properly which avoids overwriting user-defined metadata. #4235
* [BUGFIX] The namespace label is always enforced with metricRelabelConfigs. #4272

## 0.50.0 / 2021-08-17

* [CHANGE] Remove deprecated flags `--config-reloader-memory` and `--config-reloader-cpu` in favor of `--config-reloader-memory-limit`, `--config-reloader-memory-request`, `--config-reloader-cpu-limit`, and `--config-reloader-cpu-request`. #3884
* [CHANGE] Remove use of Kubernetes API versions being removed in v1.22. #4171
* [FEATURE] Added support for OAuth2 authentication in remote read and remote write configuration. #4113
* [FEATURE] Added OAuth2 configuration for ServiceMonitor, PodMonitor and Probe. #4170
* [FEATURE] Added `prometheus_operator_spec_shards` metric for exposing the number of shards set on prometheus operator spec. #4173
* [FEATURE] Support for `Authorization` section in various prometheus sections. #4180
* [FEATURE] Validate prometheus rules when generating rule file content. #4184
* [FEATURE] Support `label_limit`, `label_name_length_limit` and `label_value_length_limit` configuration fields at the Prometheus CRD level as well as support individual limits per ServiceMonitor, PodMonitor and Probe resources. #4195
* [FEATURE] Added sample and target limits to Probe. #4207
* [FEATURE] Added `send_exemplars` field to the `remote_write` configuration in Prometheus. #4215 #4160
* [ENHANCEMENT] Support loading ClusterConfig from concatenated KUBECONFIG env. #4154
* [ENHANCEMENT] Include PrometheusRule in prometheus-operator CRD category. #4213
* [ENHANCEMENT] Preserve annotations set by kubectl. #4185
* [BUGFIX] Thanos: listen to all available IP addresses instead of `POD_IP`, simplifies istio management. #4038
* [BUGFIX] Add port name mapping to ConfigReloader to avoid reloader-web probe failure. #4187
* [BUGFIX] Handle Thanos rules `partial_response_strategy` field in validating admission webhook. #4217

## 0.49.0 / 2021-07-06

* [CHANGE] Flag "storage.tsdb.no-lockfile" will now default to false. #4066
* [CHANGE] Remove `app.kubernetes.io/version` label selector from Prometheus and Alertmanager statefulsets. #4093
* [CHANGE] Exit if the informers cache synchronization doesn't complete after 10 minutes. #4143, #4149
* [FEATURE] Added web TLS configuration support for Prometheus. #4025
* [FEATURE] Add proxy_url support for Probes. #4043
* [ENHANCEMENT] Set proper build context in version package. #4019
* [ENHANCEMENT] Publish images on GitHub Container Registry. #4060
* [ENHANCEMENT] Automatically generate document for operator executable. #4112
* [ENHANCEMENT] Adds configuration to set the Prometheus ready timeout to Thanos sidecar #4118
* [BUGFIX] Fixed bug in Alertmanager config where URLS that are taken from Kubernetes secrets might contain whitespace or newline characters. #4068
* [BUGFIX] Generate correct scraping configuration for Probes with empty or unset `module` parameter. #4074
* [BUGFIX] Operator does not generate `max_retries` option in `remote_write` for Prometheus version 2.11.0 and higher. #4103
* [BUGFIX] Preserve the dual-stack immutable fields on service sync. #4119

## 0.48.1 / 2021-06-01

* [BUGFIX] Added an `app` label on Prometheus pods. #4055

## 0.48.0 / 2021-05-19

Deprecation notice:
app labels will be removed in v0.50.

* [CHANGE] Replace app label names with app.kubernetes.io/name. #3939
* [CHANGE] Drop ksonnet as a dependency in jsonnetfile.json. #4002
* [ENHANCEMENT] Add default container annotation to Alertmanager pod. #3978
* [ENHANCEMENT] Add default container annotation to Thanos ruler pod. #3981
* [ENHANCEMENT] Optimize asset secret update logic. #3986
* [ENHANCEMENT] jsonnet: set default container in prometheus-operator pod. #3979
* [BUGFIX] Watch configmaps from the Prometheus allowed namespaces only. #3992
* [BUGFIX] Reconcile resources on namespace updates when using privileged lister/watcher. #3879
* [BUGFIX] Don't generate broken Alertmanager configuration when `http_config` is defined in the global parameters. #4041

## 0.47.1 / 2021-04-30

* [BUGFIX] Avoid reconciliations for Alertmanager statefulset on resource version changes. #3948

## 0.47.0 / 2021-04-13

The `--config-reloader-cpu` and `--config-reloader-memory` flags are deprecated
and will be removed in v0.49.0. They are replaced respectively by the
`--config-reloader-cpu-request`/`--config-reloader-cpu-limit` and
`config-reloader-memory-request`/`config-reloader-memory-limit` flags.

* [FEATURE] Add `enableFeatures` field to the Prometheus CRD for enabling feature flags. #3878
* [FEATURE] Add `metadataConfig` field to the Prometheus CRD for configuring how remote-write sends metadata information. #3915
* [FEATURE] Add support for TLS and authentication configuration to the Probe CRD. #3876
* [ENHANCEMENT] Allow CPU requests/limits and memory requests/limits of the config reloader to be set independently. #3826
* [ENHANCEMENT] Add rules validation to `po-lint`. #3894
* [ENHANCEMENT] Add common Kubernetes labels to statefulset objects managed by the Prometheus operator. #3841
* [ENHANCEMENT] Avoid unneeded synchronizations on Alertmanager updates. #3943
* [ENHANCEMENT] Retain the original job's name `__tmp_prometheus_job_name label` in the generated scrape configurations. #3828
* [BUGFIX] Fix `app.kubernetes.io/managed-by` label on kubelet endpoint object. #3902
* [BUGFIX] Avoid name collisions in the generated Prometheus configuration. #3913
* [BUGFIX] Restore `prometheus_operator_spec_replicas` metrics for Alertmanager and Thanos Ruler controllers. #3924
* [BUGFIX] Allow `smtp_require_tls` to be false in Alertmanager configuration. #3960

## 0.46.0 / 2021-02-24

* [CHANGE] Drop support for Prometheus 1.x #2822
* [FEATURE] Add relabelingConfigs to ProbeTargetStaticConfig #3817
* [ENHANCEMENT] Add custom HTTP headers in remoteWrite-config #3851
* [ENHANCEMENT] CRDs are now part of prometheus-operator group allowing `kubectl get prometheus-operator` operation #3843
* [ENHANCEMENT] Support app.kubernetes.io/managed-by label to kubelet service and endpoint objects. #3834
* [BUGFIX] Fix the loss of the `headers` key in AlertmanagerConfig. #3856
* [BUGFIX] Preserve user-added labels and annotations on Service, Endpoint and StatefulSet resources managed by the operator. #3810
* [BUGFIX] Do not require child routes in AlertmanagerConfig to have a receiver. #3749

## 0.45.0 / 2021-01-13

* [CHANGE] Add schema validations to AlertmanagerConfig CRD. #3742
* [CHANGE] Refactored jsonnet library to remove ksonnet and align with kube-prometheus #3781
* [ENHANCEMENT] Add `app.kubernetes.io/name` label to Kubelet Service/Endpoints object. #3768
* [ENHANCEMENT] Improve HTTP server's logging #3772
* [ENHANCEMENT] Add namespace label to static probe metrics #3752
* [ENHANCEMENT] Add `TracingConfigFile` field into thanos configuration. #3762
* [BUGFIX] Fix log messages when syncing node endpoints. #3758
* [BUGFIX] fix discovery of `AlertmanagerConfig` resources when `--alertmanager-instance-namespaces` is defined. #3759

## 0.44.1 / 2020-12-09

* [BUGFIX] Fix Alertmanager configuration for OpsGenie receiver. #3728

## 0.44.0 / 2020-12-02

* [CHANGE] Fix child routes support in AlertmanagerConfig. #3703
* [FEATURE] Add Slack receiver type to AlertmanagerConfig CRD. #3618
* [FEATURE] Add WeChat receiver type to AlertmanagerConfig CRD. #3619
* [FEATURE] Add Email receiver type to AlertmanagerConfig CRD. #3692
* [FEATURE] Add Pushover receiver type to AlertmanagerConfig CRD. #3697
* [FEATURE] Add VictorOps receiver type to AlertmanagerConfig CRD. #3701
* [FEATURE] Add sharding support for prometheus cluster. #3241
* [ENHANCEMENT] Add option to allow configuring object storage for Thanos. #3668
* [ENHANCEMENT] Add TLS support for remote read. #3714
* [ENHANCEMENT] Include EnforcedSampleLimit as a metric. #3617
* [ENHANCEMENT] Adjust config reloader memory requests and limits. #3660
* [ENHANCEMENT] Add `clusterGossipInterval`, `clusterPushpullInterval` and `clusterPeerTimeout` fields to Alertmanager CRD. #3663
* [BUGFIX] Handle all possible receiver types in AlertmanagerConfig. #3689
* [BUGFIX] Fix operator crashing on empty Probe targets. #3637
* [BUGFIX] Fix usage of `--prometheus-default-base-image`, `--alertmanager-default-base-image`, and `--thanos-default-base-image` flags. #3642
* [BUGFIX] Fix matching labels with empty values when using Exists/NotExists operators. #3686

## 0.43.2 / 2020-11-06

* [BUGFIX] Fix issue with additional data from the Alertmanager config's secret not being kept. #3647

## 0.43.1 / 2020-11-04

* [BUGFIX] Fix Alertmanager controller to wait for all informers to be synced before reconciling. #3641

## 0.43.0 / 2020-10-26

This release introduces a new `AlertmanagerConfig` CRD that allows to split the
Alertmanager configuration in different objects. For now the CRD only supports
the PagerDuty, OpsGenie and webhook receivers, [other
integrations](https://github.com/prometheus-operator/prometheus-operator/issues?q=is%3Aissue+is%3Aopen+%22receiver+type%22)
will follow in future releases of the operator. The current version of the CRD
is `v1alpha1` meaning that testing/feedback is encouraged and welcome but the
feature is not yet considered stable and the API is subject to change in the
future.

* [CHANGE] Use a single reloader sidecar (instead of 2) for Prometheus. The `--config-reloader-image` flag is deprecated and will be removed in a future release (not before v0.45.0). *Make sure to start the operator with a version of `--prometheus-config-reloader` that is at least `v0.43.0` otherwise the Prometheus pods will fail to start.* #3457
* [FEATURE] Add `targetLimit` and `enforcedTargetLimit` to the Prometheus CRD. #3571
* [FEATURE] Add initial support for `AlertmanagerConfig` CRD. #3451
* [FEATURE] Add support for Pod Topology Spread Constraints to Prometheus, Alertmanager, and ThanosRuler CRDs. #3598
* [ENHANCEMENT] Allow customization of the Prometheus web page title. #3525
* [ENHANCEMENT] Add metrics for selected/rejected resources and synchronization status. #3421
* [ENHANCEMENT] Configure Thanos sidecar for uploads only when needed. #3485
* [ENHANCEMENT] Add `--version` flag to all binaries + `prometheus_operator_build_info` metric. #359
* [ENHANCEMENT] Add `prometheus_operator_prometheus_enforced_sample_limit` metric. #3617
* [BUGFIX] Remove liveness probes to avoid killing Prometheus during the replay of the WAL. #3502
* [BUGFIX] Fix `spec.ipFamily: Invalid value: "null": field is immutable` error when updating governing services. #3526
* [BUGFIX] Generate more unique job names for Probes. #3481
* [BUGFIX] Don't block when the operator is configured to watch namespaces that don't exist yet. #3545
* [BUGFIX] Use `exec` in readiness probes to reduce the chance of leaking zombie processes. #3567
* [BUGFIX] Fix broken AdmissionReview. #3574
* [BUGFIX] Fix reconciliation when 2 resources share the same secret. #3590
* [BUGFIX] Discard invalid TLS configurations. #3578

## 0.42.1 / 2020-09-21

* [BUGFIX] Bump client-go to fix watch bug

## 0.42.0 / 2020-09-09

The Prometheus Operator now lives in its own independent GitHub organization.

We have also added a governance (#3398).

* [FEATURE] Move API types out into their own module (#3395)
* [FEATURE] Create a monitoring mixin for prometheus-operator (#3333)
* [ENHANCEMENT] Remove multilistwatcher and denylistfilter (#3440)
* [ENHANCEMENT] Instrument client-go requests (#3465)
* [ENHANCEMENT] pkg/prometheus: skip invalid service monitors (#3445)
* [ENHANCEMENT] pkg/alertmanager: Use lower value for --cluster.reconnect-timeout (#3436)
* [ENHANCEMENT] pkg/alertmanager: cleanup resources via OwnerReferences (#3423)
* [ENHANCEMENT] Add prometheus_operator_reconcile_operations_total metric (#3415)
* [ENHANCEMENT] pkg/operator/image.go: Adjust image path building (#3392)
* [ENHANCEMENT] Specify timeouts per Alertmanager target when sending alerts. (#3385)
* [ENHANCEMENT] Push container images to Quay into coreos and prometheus-operator orgs (#3390)
* [ENHANCEMENT] Run single replica Alertmanager in HA cluster mode (#3382)
* [BUGFIX] Fix validation logic for SecretOrConfigMap (#3413)
* [BUGFIX] Don't overwrite __param_target (#3377)

## 0.41.1 / 2020-08-12

* [BUGFIX] Fix image url logic (#3402)

## 0.41.0 / 2020-07-29

* [CHANGE] Configmap-reload: Update to v0.4.0 (#3334)
* [CHANGE] Update prometheus compatibility matrix to v2.19.2 (#3316)
* [FEATURE] Add Synthetic Probes support. This includes support for job names. (#2832, #3318, #3312, #3306)
* [FEATURE] Support Prometheus vertical compaction (#3281)
* [ENHANCEMENT] pkg: Instrument resources being tracked by the operator (#3360)
* [ENHANCEMENT] Add SecretListWatchSelector to reduce memory and CPU footprint (#3355)
* [ENHANCEMENT] Added support for configuring CA, cert, and key via secret or configmap. (#3249)
* [ENHANCEMENT] Consolidate image url logic, deprecating `baseImage`, `sha`, and `tag` in favor of `image` field in CRDs. (#3103, #3358)
* [ENHANCEMENT] Decouple alertmanager pod labels from selector labels (#3317)
* [ENHANCEMENT] pkg/prometheus: Ensure relabeling of container label in ServiceMonitors (#3315)
* [ENHANCEMENT] misc: Remove v1beta1 crd remainings (#3311)
* [ENHANCEMENT] Normalize default durations (#3308)
* [ENHANCEMENT] pkg/prometheus: Allow enforcing namespace label in Probe configs (#3304)
* [BUGFIX] Revert "Normalize default durations" (#3364)
* [BUGFIX] Reload alertmanager on configmap/secret change (#3319)
* [BUGFIX] listwatch: Do not duplicate resource versions (#3373)

## 0.40.0 / 2020-06-17

* [CHANGE] Update dependencies to prometheus 2.18 (#3231)
* [CHANGE] Add support for new prometheus versions (v2.18 & v2.19) (#3284)
* [CHANGE] bump Alertmanager default version to v0.21.0 (#3286)
* [FEATURE] Automatically disable high availability mode for 1 replica alertmanager (#3233)
* [FEATURE] thanos-sidecar: Add minTime arg (#3253)
* [FEATURE] Add scrapeTimeout as global configurable parameter (#3250)
* [FEATURE] Add EnforcedSampleLimit which enforces a global sample limit (#3276)
* [FEATURE] add ability to exclude rules from namespace label enforcement (#3207)
* [BUGFIX] thanos sidecar: log flags double definition (#3242)
* [BUGFIX] Mutate rule labels, annotations to strings (#3230)

## 0.39.0 / 2020-05-06

* [CHANGE] Introduce release schedule (#3135)
* [CHANGE] Remove options configuring CRD management (manage-crds, crd-kinds, with-validation) (#3155)
* [CHANGE] Add CRD definitions to bundle.yaml (#3171)
* [CHANGE] Switch to apiextensions.k8s.io/v1 CRD and require kubernetes v1.16 or newer (#3175, #3187)
* [FEATURE] Add support prometheus query log file (#3116)
* [FEATURE] Add support for watching specified rules directory by config-relader (#3128)
* [FEATURE] Add TLS support for operator web server (#3134, #3157)
* [FEATURE] Allow to set address for operator http endpoint (#3098)
* [FEATURE] Allow setting the alertmanagers cluster.advertiseAddress (#3160)
* [FEATURE] Build operator images for ARM and ARM64 platforms (#3177)
* [ENHANCEMENT] Allow setting log level and format for thanos sidecar (#3112)
* [ENHANCEMENT] Support naming of remote write queues (#3144)
* [ENHANCEMENT] Allow disabling mount subPath for volumes (#3143)
* [ENHANCEMENT] Update k8s libraries to v1.18 (#3154)
* [ENHANCEMENT] Create separate namespace informers when needed (#3182)
* [BUGFIX] Tolerate version strings which aren't following semver (#3101)
* [BUGFIX] Retain metadata for embedded PVC objects (#3115)
* [BUGFIX] Fix definition of thanos-ruler-operated service (#3126)
* [BUGFIX] Allow setting the cluster domain (#3138)
* [BUGFIX] Allow matching only PodMonitors (#3173)
* [BUGFIX] Fix typo in statefulset informer (#3179)

## 0.38.1 / 2020-04-16

* [BUGFIX] Fix definition of web service port for Alertmanager (#3125)
* [BUGFIX] Support external alert query URL for THanos Ruler (#3129)
* [BUGFIX] Do not modify the PrometheusRule cache object (#3105)

## 0.38.0 / 2020-03-20

* [CHANGE] Changed ThanosRuler custom resource field alertmanagersURL type from string to []string (#3067)
* [CHANGE] Deprecate PodMonitor targetPort field (#3071, #3078)
* [FEATURE] Add queryConfig field to ThanosRuler spec (#3068)
* [FEATURE] GRPC TLS config for Thanos Ruler and Sidecar (#3059)
* [FEATURE] MergePatch Alertmanager containers (#3080)
* [FEATURE] Add VolumeMounts to Prometheus custom resources (#2871)
* [ENHANCEMENT] Update Thanos to v0.11.0 (#3066)
* [ENHANCEMENT] Clarify that Endpoint.targetPort is pod port (#3064)
* [BUGFIX] ThanosRuler restarts instead of reloading with new PrometheusRules (#3056)
* [BUGFIX] Omit QueryEndpoints if empty (#3091)

## 0.37.0 / 2020-03-02

* [FEATURE] Add routePrefix to ThanosRuler spec (#3023)
* [FEATURE] Add externalPrefix to ThanosRuler spec (#3058)
* [FEATURE] Add pod template fields to ThanosRuler custom resource (#3034)
* [ENHANCEMENT] Make ports on kubelet service and endpoints match (#3039)
* [ENHANCEMENT] Update kubernetes API dependencies to v0.17.3/1.17.3 (#3042)
* [ENHANCEMENT] Simplify multi-arch building (#3035)
* [ENHANCEMENT] Default to Prometheus v2.16.0 (#3050, #3051)
* [BUGFIX] Fix stateful set being pruned by kubectl (#3029, #3030)
* [BUGFIX] Fix prometheus rule validator admitting rules with invalid label types (#2727,#2962)
* [BUGFIX] Fix flaky test in Thanos ruler (#3038)
* [BUGFIX] Fix ThanosRuler status reporting (#3045)
* [BUGFIX] Preserve pod labels and annotations in custom resources (#3041, #3043)
* [BUGFIX] Prevent stateful set update loop for alertmanager and thonos types (#3048, #3049)

## 0.36.0 / 2020-02-10

* [CHANGE] Rename binary `lint` to `po-lint` (#2964)
* [CHANGE] Restrict api extension RBAC rules (#2974)
* [FEATURE] Add operator for Thanos Ruler resources (#2943)
* [FEATURE] Thanos Ruler Improvements (#2986, #2991, #2993, #2994, #3018, #3019)
* [FEATURE] Add additional printer columns for custom resources (#2922)
* [ENHANCEMENT] Set config-reloader containers resources (#2958)
* [ENHANCEMENT] Fix broken links and remove spec.version in examples (#2961)
* [ENHANCEMENT] Reduce deprecation warning verbosity (#2978)
* [ENHANCEMENT] Build tooling improvements (#2979, #2982, #2983)
* [ENHANCEMENT] Update Prometheus compatible version list (#2998)
* [ENHANCEMENT] Fix broken links in documentation (#3005)
* [ENHANCEMENT] Update default container image versions (#3007)
* [BUGFIX] Fix statefulset crash loop in Kube 1.17 (#2987)

## 0.35.0 / 2020-01-13

* [CHANGE] Deprecate baseImage, tag, and sha fields in custom resources (#2914)
* [FEATURE] Add APIVersion field to Prometheus.Spec.Alerting (#2884)
* [FEATURE] Add an option to disable compaction (#2886)
* [FEATURE] Allow configuring PVC access mode (#978)
* [ENHANCEMENT] Do not disable compaction on sidecar without object storage configuration (#2845)
* [ENHANCEMENT] Fix StatefulSet being needlessly re-created (#2857)
* [ENHANCEMENT] Add metric for statefulset re-create (#2859)
* [ENHANCEMENT] Rename `mesh` ports to be prefixed with protocol (#2863)
* [ENHANCEMENT] Use kubebuilder controller-gen for creating CRDs (#2855)
* [ENHANCEMENT] Add metrics about node endpoints synchronization (#2887)
* [ENHANCEMENT] Turn off preserveUnknownFields to enable kubectl explain (#2903)
* [ENHANCEMENT] Instrument operator's list and watch operations (#2893)
* [BUGFIX] Modified prometheus wget probe when listenLocal=true (#2929)
* [BUGFIX] Fix generated statefulset being pruned by kubectl (#2944)

## 0.34.0 / 2019-10-31

* [CHANGE] Make arbitraryFSAccessThroughSMs optional (#2797)
* [FEATURE] Add [prometheus,alertmanager]-instance-namespaces cmdline parameter (#2783)
* [FEATURE] Add configSecret element to the AlertmanagerSpec (#2827)
* [FEATURE] Add enforcedNamespaceLabel to Prometheus CRD (#2820)
* [FEATURE] Add exec probes against localhost:9090 to Prometheus if listenLocal is set to true (#2763)
* [FEATURE] Add honorTimestamps field to Prometheus, Podmonitor, and ServiceMonitor CRD (#2800)
* [FEATURE] Add ignoreNamespaceSelectors field to Prometheus CRD (#2816)
* [FEATURE] Add local configuration options in jsonnet/prometheus-operator (#2794)
* [FEATURE] Add overrideHonorLabels to Prometheus CRD (#2806)
* [FEATURE] Reference secrets instead of local files (#2716)
* [ENHANCEMENT] Add missing json struct tag for ArbitraryFSAccessThroughSMsConfig (#2808)
* [ENHANCEMENT] Ensure containers have "FallbackToLogsOnError" termination policy (#2819)
* [ENHANCEMENT] Improve detection of StatefulSet changes (#2801)
* [ENHANCEMENT] Only append relabelings if EnforcedNamespaceLabel value is set (#2830)
* [ENHANCEMENT] Remove unneeded Ownership change in prometheus-config-reloader (#2761)
* [ENHANCEMENT] Update k8s client to 1.16 (#2778)
* [BUGFIX] Update prometheus dependency to v2.12.0 to fix validation failure for .externalLabels admission webhook (#2779)

## 0.33.0 / 2019-09-12

* [FEATURE] Add Thanos service port to governing service (#2754)
* [FEATURE] Add VolumeMounts to Alertmanager (#2755)
* [ENHANCEMENT] Bump default thanos image and version (#2746)

## 0.32.0 / 2019-08-30

* [CHANGE] Change PodManagement policy to parallel in Alertmanager (#2676)
* [FEATURE] Adding label selector for Alertmanager objects discovery filtering (#2662)
* [FEATURE] Provide option to turn on WAL compression (#2683)
* [FEATURE] Support namespace denylist for listwatcher (#2710)
* [FEATURE] Add support for Volumes to Prometheus Custom Resource (#2734)
* [FEATURE] Add support for Volumes to Alertmanager Custom Resource (#2737)
* [FEATURE] Add support for InitContainers to Prometheus Custom Resource (#2522)

## 0.31.1 / 2019-06-25
* [BUGFIX] Increase terminationGracePeriod for alertmanager statefulSet as it cannot be 0. (#2657)

## 0.31.0 / 2019-06-20

* [CHANGE] Remove gossip configuration from Thanos sidecar. This means only non-gossip configurations can be used going forward. (#2623, #2629)
* [FEATURE] Add PodMonitor, allowing monitoring pods directly without the necessity to go through a Endpoints of a Service, this is an experimental feature, it may break at any time without notice. (#2566)
* [FEATURE] Add admission webhook to validate `PrometheusRule` objects with Prometheus' promtool linting. (#2551)
* [FEATURE] Add ability to select subset of Prometheus objects to reconcile against, configurable with `--prometheus-instance-selector` flag. (#2615)
* [FEATURE] Add ability to configure size based retention on Prometheus. (#2608)
* [FEATURE] Add ability to use StatefulSet ordinal in external labels. (#2591)
* [ENHANCEMENT] Use /-/healthy and /-/ready for probes in Alertmanager. (#2600)

## 0.30.0 / 2019-05-10

Note: Both kube-prometheus (#2554) and the Helm Chart (#2416) have been removed from this repository.
kube-prometheus is not hosted as github.com/coroes/kube-prometheus and the helm chart is available at https://github.com/helm/charts/tree/master/stable/prometheus-operator

* [CHANGE] Drop support for Alertmanager < v0.15.0 (#2568)
* [FEATURE] Add Prometheus Config Reloader CPU and Memory flags (#2466)
* [FEATURE] Support `--max-samples` flag in QuerySpec (#2505)
* [FEATURE] Adding kustomization files for remote bases (#2497)
* [FEATURE] Allow disabling limits on sidecars (#2560)
* [FEATURE] Modify arbitrary parts of the operator generated containers (#2445)
* [ENHANCEMENT] Add proper Operator labels as recommended by SIG-Apps (#2427)
* [ENHANCEMENT] Watch ConfigMaps having the prometheus-name selector (#2454)
* [ENHANCEMENT] Add prometheusExternalLabelName field to Prometheus object (#2430)
* [ENHANCEMENT] Optional secret in scrapeconfig (#2511)
* [ENHANCEMENT] Update PodSecurityContext docs (#2569)
* [ENHANCEMENT] Update Kubernetes client libraries to 1.14.0 (#2570)
* [ENHANCEMENT] Use Go modules with Kubernetes 1.14 (#2571)
* [ENHANCEMENT] Update to Alertmanager v0.17.0 (#2587)
* [ENHANCEMENT] Add support for setting Log Format for Alertmanager (#2577)
* [ENHANCEMENT] Switch Deployments and StatefulSets from apps/v1beta to apps/v1 (#2593)
* [ENHANCEMENT] Add Service and Servicemonitor to bundle.yaml (#2595)
* [BUGFIX] Fix startup nodeSyncEndpoints (#2475)
* [BUGIFX] Update Thanos vendoring to include config reloader fixes (#2504)

## 0.29.0 / 2019-02-19

* [FEATURE] Thanos sidecar supports external Thanos clusters (#2412)
* [FEATURE] Make replicas external label name configurable (#2411)
* [FEATURE] Flags for config reloader memory and cpu limits (#2403)
* [ENHANCEMENT] Update to Prometheus v2.7.1 as default (#2374)
* [ENHANCEMENT] Update to Alertmanager v0.16.1 as default (#2362)

## 0.28.0 / 2019-01-24

* [FEATURE] CLI tool to lint YAML against CRD definitions (#2269)
* [FEATURE] Support Thanos v0.2 arbitrary object storage configuration (#2264)
* [ENHANCEMENT] Update Alertmanager to v0.16.0 (#2145)
* [ENHANCEMENT] Added AlertResendDelay to Prometheus resource (#2265)
* [ENHANCEMENT] Support min_shards configuration of the queueConfig (#2284)
* [ENHANCEMENT] Write compressed Prometheus config into Kubernetes Secret (#2243)
* [ENHANCEMENT] Add flag to enable Prometheus web admin API (#2300)
* [ENHANCEMENT] Add logFormat support for Prometheus (#2307)
* [ENHANCEMENT] Configure Thanos sidecar with route prefix (#2345)
* [BUGFIX] Fix omitting source_labels where they are unnecessary (#2292)
* [BUGFIX] Guard against nil targetPort (#2318)

## 0.27.0 / 2019-01-08

* [FEATURE] Add `image` field to specify full Prometheus, Alertmanager and Thanos images.
* [FEATURE] Add prometheus query options (lookback-delta, max-concurrency, timeout).

## 0.26.0 / 2018-11-30

* [CHANGE] Remove attempting to set "secure" security context (#2109).
* [CHANGE] Remove deprecated StorageSpec fields (#2132).
* [ENHANCEMENT] Better handling for pod/node labels from ServiceMonitors (#2089).
* [ENHANCEMENT] Update to Prometheus v2.5.0 as default (#2101).
* [ENHANCEMENT] Update to Alertmanager v0.15.3 as default (#2128).
* [ENHANCEMENT] Increase CPU limits for small containers to not being throttled as much (#2144).
* [BUGFIX] Sanitize thanos secret volume mount name (#2159).
* [BUGFIX] Fix racy Kubernetes multi watch (#2177).

## 0.25.0 / 2018-10-24

* [FEATURE] Allow passing additional alert relabel configs in Prometheus custom resource (#2022)
* [FEATURE] Add ability to mount custom ConfigMaps into Alertmanager and Prometheus (#2028)

## 0.24.0 / 2018-10-11

This release has a breaking changes for `prometheus_operator_.*` metrics.

`prometheus_operator_alertmanager_reconcile_errors_total` and `prometheus_operator_prometheus_reconcile_errors_total`
are now combined and called `prometheus_operator_reconcile_errors_total`.
Instead the metric has a "controller" label which indicates the errors from the Prometheus or Alertmanager controller.

The same happened with `prometheus_operator_alertmanager_spec_replicas` and `prometheus_operator_prometheus_spec_replicas`
which is now called `prometheus_operator_spec_replicas` and also has the "controller" label.

The `prometheus_operator_triggered_total` metric now has a "controller" label as well and finally instruments the
Alertmanager controller.

For a full description see: https://github.com/coreos/prometheus-operator/pull/1984#issue-221139702

In order to support multiple namespaces, the `--namespace` flag changed to `--namespaces`
and accepts and comma-separated list of namespaces as a string.

* [CHANGE] Default to Node Exporter v0.16.0 (#1812)
* [CHANGE] Update to Go 1.11 (#1855)
* [CHANGE] Default to Prometheus v2.4.3 (#1929) (#1983)
* [CHANGE] Default to Thanos v0.1.0 (#1954)
* [CHANGE] Overhaul metrics while adding triggerBy metric for Alertmanager (#1984)
* [CHANGE] Add multi namespace support (#1813)
* [FEATURE] Add SHA field to Prometheus, Alertmanager and Thanos for images (#1847) (#1854)
* [FEATURE] Add configuration for priority class to be assigned to Pods (#1875)
* [FEATURE] Configure sampleLimit per ServiceMonitor (#1895)
* [FEATURE] Add additionalPeers to Alertmanager (#1878)
* [FEATURE] Add podTargetLabels to ServiceMonitors (#1880)
* [FEATURE] Relabel target name for Pods (#1896)
* [FEATURE] Allow configuration of relabel_configs per ServiceMonitor (#1879)
* [FEATURE] Add illegal update reconciliation by deleting StatefulSet (#1931)
* [ENHANCEMENT] Set Thanos cluster and grpc ip from pod.ip (#1836)
* [BUGFIX] Add square brackets around pod IPs for IPv6 support (#1881)
* [BUGFIX] Allow periods in secret name (#1907)
* [BUGFIX] Add BearerToken in generateRemoteReadConfig (#1956)

## 0.23.2 / 2018-08-23

* [BUGFIX] Do not abort kubelet endpoints update due to nodes without IP addresses defined (#1816)

## 0.23.1 / 2018-08-13

* [BUGFIX] Fix high CPU usage of Prometheus Operator when annotating Prometheus resource (#1785)

## 0.23.0 / 2018-08-06

* [CHANGE] Deprecate specification of Prometheus rules via ConfigMaps in favor of `PrometheusRule` CRDs
* [FEATURE] Introduce new flag to control logging format (#1475)
* [FEATURE] Ensure Prometheus Operator container runs as `nobody` user by default (#1393)
* [BUGFIX] Fix reconciliation of Prometheus StatefulSets due to ServiceMonitors and PrometheusRules changes when a single namespace is being watched (#1749)

## 0.22.2 / 2018-07-24

[BUGFIX] Do not migrate rule config map for Prometheus statefulset on rule config map to PrometheusRule migration (#1679)

## 0.22.1 / 2018-07-19

* [ENHANCEMENT] Enable operation when CRDs are created externally (#1640)
* [BUGFIX] Do not watch for new namespaces if a specific namespace has been selected (#1640)

## 0.22.0 / 2018-07-09

* [FEATURE] Allow setting volume name via volumetemplateclaimtemplate in prom and alertmanager (#1538)
* [FEATURE] Allow setting custom tags of container images (#1584)
* [ENHANCEMENT] Update default Thanos to v0.1.0-rc.2 (#1585)
* [ENHANCEMENT] Split rule config map mounted into Prometheus if it exceeds Kubernetes config map limit (#1562)
* [BUGFIX] Mount Prometheus data volume into Thanos sidecar & pass correct path to Thanos sidecar (#1583)

## 0.21.0 / 2018-06-28

* [CHANGE] Default to Prometheus v2.3.1.
* [CHANGE] Default to Alertmanager v0.15.0.
* [FEATURE] Make remote write queue configurations configurable.
* [FEATURE] Add Thanos integration (experimental).
* [BUGFIX] Fix usage of console templates and libraries.

## 0.20.0 / 2018-06-05

With this release we introduce a new Custom Resource Definition - the
`PrometheusRule` CRD. It addresses the need for rule syntax validation and rule
selection across namespaces. `PrometheusRule` replaces the configuration of
Prometheus rules via K8s ConfigMaps. There are two migration paths:

1. Automated live migration: If the Prometheus Operator finds Kubernetes
   ConfigMaps that match the `RuleSelector` in a `Prometheus` specification, it
   will convert them to matching `PrometheusRule` resources.

2. Manual migration: We provide a basic CLI tool to convert Kubernetes
   ConfigMaps to `PrometheusRule` resources.

```bash
go get -u github.com/coreos/prometheus-operator/cmd/po-rule-migration
po-rule-migration \
--rule-config-map=<path-to-config-map> \
--rule-crds-destination=<path-to-rule-crd-destination>
```

* [FEATURE] Add leveled logging to Prometheus Operator (#1277)
* [FEATURE] Allow additional Alertmanager configuration in Prometheus CRD (#1338)
* [FEATURE] Introduce `PrometheusRule` Custom Resource Definition (#1333)
* [ENHANCEMENT] Allow Prometheus to consider all namespaces to find ServiceMonitors (#1278)
* [BUGFIX] Do not attempt to set default memory request for Prometheus 2.0 (#1275)

## 0.19.0 / 2018-04-25

* [FEATURE] Allow specifying additional Prometheus scrape configs via secret (#1246)
* [FEATURE] Enable Thanos sidecar (#1219)
* [FEATURE] Make AM log level configurable (#1192)
* [ENHANCEMENT] Enable Prometheus to select Service Monitors outside own namespace (#1227)
* [ENHANCEMENT] Enrich Prometheus operator CRD registration error handling (#1208)
* [BUGFIX] Allow up to 10m for Prometheus pod on startup for data recovery (#1232)

## 0.18.1 / 2018-04-09

* [BUGFIX] Fix alertmanager >=0.15.0 cluster gossip communication (#1193)

## 0.18.0 / 2018-03-04

From this release onwards only Kubernetes versions v1.8 and higher are supported. If you have an older version of Kubernetes and the Prometheus Operator running, we recommend upgrading Kubernetes first and then the Prometheus Operator.

While multiple validation issues have been fixed, it will remain a beta feature in this release. If you want to update validations, you need to either apply the CustomResourceDefinitions located in `example/prometheus-operator-crd` or delete all CRDs and restart the Prometheus Operator.

Some changes cause Prometheus and Alertmanager clusters to be redeployed. If you do not have persistent storage backing your data, this means you will loose the amount of data equal to your retention time.

* [CHANGE] Use canonical `/prometheus` and `/alertmanager` as data dirs in containers.
* [FEATURE] Allow configuring Prometheus and Alertmanager servers to listen on loopback interface, allowing proxies to be the ingress point of those Pods.
* [FEATURE] Allow configuring additional containers in Prometheus and Alertmanager Pods.
* [FEATURE] Add ability to whitelist Kubernetes labels to become Prometheus labels.
* [FEATURE] Allow specifying additional secrets for Alertmanager Pods to mount.
* [FEATURE] Allow specifying `bearer_token_file` for Alertmanger configurations of Prometheus objects in order to authenticate with Alertmanager.
* [FEATURE] Allow specifying TLS configuration for Alertmanger configurations of Prometheus objects.
* [FEATURE] Add metrics for reconciliation errors: `prometheus_operator_alertmanager_reconcile_errors_total` and `prometheus_operator_prometheus_reconcile_errors_total`.
* [FEATURE] Support `read_recent` and `required_matchers` fields for remote read configurations.
* [FEATURE] Allow disabling any defaults of `SecurityContext` fields of Pods.
* [BUGFIX] Handle Alertmanager >=v0.15.0 breaking changes correctly.
* [BUGFIX] Fix invalid validations for metric relabeling fields.
* [BUGFIX] Fix validations for `AlertingSpec`.
* [BUGFIX] Fix validations for deprecated storage fields.
* [BUGFIX] Fix remote read and write basic auth support.
* [BUGFIX] Fix properly propagate errors of Prometheus config reloader.

## 0.17.0 / 2018-02-15

This release adds validations as a beta feature. It will only be installed on new clusters, existing CRD definitions will not be updated, this will be done in a future release. Please try out this feature and give us feedback!

* [CHANGE] Default Prometheus version v2.2.0-rc.0.
* [CHANGE] Default Alertmanager version v0.14.0.
* [FEATURE] Generate and add CRD validations.
* [FEATURE] Add ability to set `serviceAccountName` for Alertmanager Pods.
* [FEATURE] Add ability to specify custom `securityContext` for Alertmanager Pods.
* [ENHANCEMENT] Default to non-root security context for Alertmanager Pods.

## 0.16.1 / 2018-01-16

* [CHANGE] Default to Alertmanager v0.13.0.
* [BUGFIX] Alertmanager flags must be double dashed starting v0.13.0.

## 0.16.0 / 2018-01-11

* [FEATURE] Add support for specifying remote storage configurations.
* [FEATURE] Add ability to specify log level.
* [FEATURE] Add support for dropping metrics at scrape time.
* [ENHANCEMENT] Ensure that resource limit can't make Pods unschedulable.
* [ENHANCEMENT] Allow configuring emptyDir volumes
* [BUGFIX] Use `--storage.tsdb.no-lockfile` for Prometheus 2.0.
* [BUGFIX] Fix Alertmanager default storage.path.

## 0.15.0 / 2017-11-22

* [CHANGE] Default Prometheus version v2.0.0
* [BUGFIX] Generate ExternalLabels deterministically
* [BUGFIX] Fix incorrect mount path of Alertmanager data volume
* [EXPERIMENTAL] Add ability to specify CRD Kind name

## 0.14.1 / 2017-11-01

* [BUGFIX] Ignore illegal change of PodManagementPolicy to StatefulSet.

## 0.14.0 / 2017-10-19

* [CHANGE] Default Prometheus version v2.0.0-rc.1.
* [CHANGE] Default Alertmanager version v0.9.1.
* [BUGFIX] Set StatefulSet replicas to 0 if 0 is specified in Alertmanager/Prometheus object.
* [BUGFIX] Glob for all files in a ConfigMap as rule files.
* [FEATURE] Add ability to run Prometheus Operator for a single namespace.
* [FEATURE] Add ability to specify CRD api group.
* [FEATURE] Use readiness and health endpoints of Prometheus 1.8+.
* [ENHANCEMENT] Add OwnerReferences to managed objects.
* [ENHANCEMENT] Use parallel pod creation strategy for Prometheus StatefulSets.

## 0.13.0 / 2017-09-21

After a long period of not having broken any functionality in the Prometheus Operator, we have decided to promote the status of this project to beta.

Compatibility guarantees and migration strategies continue to be the same as for the `v0.12.0` release.

* [CHANGE] Remove analytics collection.
* [BUGFIX] Fix memory leak in kubelet endpoints sync.
* [FEATURE] Allow setting global default `scrape_interval`.
* [FEATURE] Allow setting Pod objectmeta to Prometheus and Alertmanger objects.
* [FEATURE] Allow setting tolerations and affinity for Prometheus and Alertmanager objects.

## 0.12.0 / 2017-08-24

Starting with this release only Kubernetes `v1.7.x` and up is supported as CustomResourceDefinitions are a requirement for the Prometheus Operator and are only available from those versions and up.

Additionally all objects have been promoted from `v1alpha1` to `v1`. On start up of this version of the Prometheus Operator the previously used `ThirdPartyResource`s and the associated `v1alpha1` objects will be automatically migrated to their `v1` equivalent `CustomResourceDefinition`.

* [CHANGE] All manifests created and used by the Prometheus Operator have been promoted from `v1alpha1` to `v1`.
* [CHANGE] Use Kubernetes `CustomResourceDefinition`s instead of `ThirdPartyResource`s.
* [FEATURE] Add ability to set scrape timeout to `ServiceMonitor`.
* [ENHANCEMENT] Use `StatefulSet` rolling deployments.
* [ENHANCEMENT] Properly set `SecurityContext` for Prometheus 2.0 deployments.
* [ENHANCEMENT] Enable web lifecycle APIs for Prometheus 2.0 deployments.

## 0.11.2 / 2017-09-21

* [BUGFIX] Fix memory leak in kubelet endpoints sync.

## 0.11.1 / 2017-07-28

* [ENHANCEMENT] Add profiling endpoints.
* [BUGFIX] Adapt Alertmanager storage usage to not use deprecated storage definition.

## 0.11.0 / 2017-07-20

Warning: This release deprecates the previously used storage definition in favor of upstream PersistentVolumeClaim templates. While this should not have an immediate effect on a running cluster, Prometheus object definitions that have storage configured need to be adapted. The previously existing fields are still there, but have no effect anymore.

* [FEATURE] Add Prometheus 2.0 alpha3 support.
* [FEATURE] Use PVC templates instead of custom storage definition.
* [FEATURE] Add cAdvisor port to kubelet sync.
* [FEATURE] Allow default base images to be configurable.
* [FEATURE] Configure Prometheus to only use necessary namespaces.
* [ENHANCEMENT] Improve rollout detection for Alertmanager clusters.
* [BUGFIX] Fix targetPort relabeling.

## 0.10.2 / 2017-06-21

* [BUGFIX] Use computed route prefix instead of directly from manifest.

## 0.10.1 / 2017-06-13

Attention: if the basic auth feature was previously used, the `key` and `name`
fields need to be switched. This was not intentional, and the bug is not fixed,
but causes this change.

* [CHANGE] Prometheus default version v1.7.1.
* [CHANGE] Alertmanager default version v0.7.1.
* [BUGFIX] Fix basic auth secret key selector `key` and `name` switched.
* [BUGFIX] Fix route prefix flag not always being set for Prometheus.
* [BUGFIX] Fix nil panic on replica metrics.
* [FEATURE] Add ability to specify Alertmanager path prefix for Prometheus.

## 0.10.0 / 2017-06-09

* [CHANGE] Prometheus route prefix defaults to root.
* [CHANGE] Default to Prometheus v1.7.0.
* [CHANGE] Default to Alertmanager v0.7.0.
* [FEATURE] Add route prefix support to Alertmanager resource.
* [FEATURE] Add metrics on expected replicas.
* [FEATURE] Support for running Alertmanager v0.7.0.
* [BUGFIX] Fix sensitive rollout triggering.

## 0.9.1 / 2017-05-18

* [FEATURE] Add experimental Prometheus 2.0 support.
* [FEATURE] Add support for setting Prometheus external labels.
* [BUGFIX] Fix non-deterministic config generation.

## 0.9.0 / 2017-05-09

* [CHANGE] The `kubelet-object` flag has been renamed to `kubelet-service`.
* [CHANGE] Remove automatic relabelling of Pod and Service labels onto targets.
* [CHANGE] Remove "non-namespaced" alpha annotation in favor of `honor_labels`.
* [FEATURE] Add ability make use of the Prometheus `honor_labels` configuration option.
* [FEATURE] Add ability to specify image pull secrets for Prometheus and Alertmanager pods.
* [FEATURE] Add basic auth configuration option through ServiceMonitor.
* [ENHANCEMENT] Add liveness and readiness probes to Prometheus and Alertmanger pods.
* [ENHANCEMENT] Add default resource requests for Alertmanager pods.
* [ENHANCEMENT] Fallback to ExternalIPs when InternalIPs are not available in kubelet sync.
* [ENHANCEMENT] Improved change detection to trigger Prometheus rollout.
* [ENHANCEMENT] Do not delete unmanaged Prometheus configuration Secret.

## 0.8.2 / 2017-04-20

* [ENHANCEMENT] Use new Prometheus 1.6 storage flags and make it default.

## 0.8.1 / 2017-04-13

* [ENHANCEMENT] Include kubelet insecure port in kubelet Enpdoints object.

## 0.8.0 / 2017-04-07

* [FEATURE] Add ability to mount custom secrets into Prometheus Pods. Note that
  secrets cannot be modified after creation, if the list if modified after
  creation it will not effect the Prometheus Pods.
* [FEATURE] Attach pod and service name as labels to Pod targets.

## 0.7.0 / 2017-03-17

This release introduces breaking changes to the generated StatefulSet's
PodTemplate, which cannot be modified for StatefulSets. The Prometheus and
Alertmanager objects have to be deleted and recreated for the StatefulSets to
be created properly.

* [CHANGE] Use Secrets instead of ConfigMaps for configurations.
* [FEATURE] Allow ConfigMaps containing rules to be selected via label selector.
* [FEATURE] `nodeSelector` added to the Alertmanager kind.
* [ENHANCEMENT] Use Prometheus v2 chunk encoding by default.
* [BUGFIX] Fix Alertmanager cluster mesh initialization.

## 0.6.0 / 2017-02-28

* [FEATURE] Allow not tagging targets with the `namespace` label.
* [FEATURE] Allow specifying `ServiceAccountName` to be used by Prometheus pods.
* [ENHANCEMENT] Label governing services to uniquely identify them.
* [ENHANCEMENT] Reconcile Service and Endpoints objects.
* [ENHANCEMENT] General stability improvements.
* [BUGFIX] Hostname cannot be fqdn when syncing kubelets into Endpoints object.

## 0.5.1 / 2017-02-17

* [BUGFIX] Use correct governing `Service` for Prometheus `StatefulSet`.

## 0.5.0 / 2017-02-15

* [FEATURE] Allow synchronizing kubelets into an `Endpoints` object.
* [FEATURE] Allow specifying custom configmap-reload image

## 0.4.0 / 2017-02-02

* [CHANGE] Split endpoint and job in separate labels instead of a single
  concatenated one.
* [BUGFIX] Properly exit on errors communicating with the apiserver.

## 0.3.0 / 2017-01-31

This release introduces breaking changes to the underlying naming schemes. It
is recommended to destroy existing Prometheus and Alertmanager objects and
recreate them with new namings.

With this release support for `v1.4.x` clusters is dropped. Changes will not be
backported to the `0.1.x` release series anymore.

* [CHANGE] Prefixed StatefulSet namings based on managing resource
* [FEATURE] Pass labels and annotations through to StatefulSets
* [FEATURE] Add tls config to use for Prometheus target scraping
* [FEATURE] Add configurable `routePrefix` for Prometheus
* [FEATURE] Add node selector to Prometheus TPR
* [ENHANCEMENT] Stability improvements

## 0.2.3 / 2017-01-05

* [BUGFIX] Fix config reloading when using external url.

## 0.1.3 / 2017-01-05

The `0.1.x` releases are backport releases with Kubernetes `v1.4.x` compatibility.

* [BUGFIX] Fix config reloading when using external url.

## 0.2.2 / 2017-01-03

* [FEATURE] Add ability to set the external url the Prometheus/Alertmanager instances will be available under.

## 0.1.2 / 2017-01-03

The `0.1.x` releases are backport releases with Kubernetes `v1.4.x` compatibility.

* [FEATURE] Add ability to set the external url the Prometheus/Alertmanager instances will be available under.

## 0.2.1 / 2016-12-23

* [BUGFIX] Fix `subPath` behavior when not using storage provisioning

## 0.2.0 / 2016-12-20

This release requires a Kubernetes cluster >=1.5.0. See the readme for
instructions on how to upgrade if you are currently running on a lower version
with the operator.

* [CHANGE] Use StatefulSet instead of PetSet
* [BUGFIX] Fix Prometheus config generation for labels containing "-"<|MERGE_RESOLUTION|>--- conflicted
+++ resolved
@@ -1,8 +1,3 @@
-<<<<<<< HEAD
-## 0.52.1 / 2021-11-06
-
-* [BUGFIX] Fixed regex in relabel_configs
-=======
 ## 0.53.0 / 2021-12-16
 
 * [CHANGE] Added startup probe to Prometheus. #4433 #4369
@@ -21,7 +16,6 @@
 ## 0.52.1 / 2021-11-16
 
 * [BUGFIX] Fixed regex in relabel_configs. #4395
->>>>>>> 1b4cc829
 
 ## 0.52.0 / 2021-11-03
 
