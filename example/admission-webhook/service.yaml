apiVersion: v1
kind: Service
metadata:
  labels:
    app.kubernetes.io/name: prometheus-operator-admission-webhook
<<<<<<< HEAD
    app.kubernetes.io/version: 0.56.3
=======
    app.kubernetes.io/version: 0.57.0
>>>>>>> 5db6996d
  name: prometheus-operator-admission-webhook
  namespace: default
spec:
  ports:
  - name: https
    port: 8443
    targetPort: https
  selector:
    app.kubernetes.io/name: prometheus-operator-admission-webhook<|MERGE_RESOLUTION|>--- conflicted
+++ resolved
@@ -3,11 +3,7 @@
 metadata:
   labels:
     app.kubernetes.io/name: prometheus-operator-admission-webhook
-<<<<<<< HEAD
-    app.kubernetes.io/version: 0.56.3
-=======
     app.kubernetes.io/version: 0.57.0
->>>>>>> 5db6996d
   name: prometheus-operator-admission-webhook
   namespace: default
 spec:
