apiVersion: apps/v1
kind: Deployment
metadata:
  labels:
    app.kubernetes.io/component: controller
    app.kubernetes.io/name: prometheus-operator
    app.kubernetes.io/version: v0.43.2
  name: prometheus-operator
  namespace: default
spec:
  replicas: 1
  selector:
    matchLabels:
      app.kubernetes.io/component: controller
      app.kubernetes.io/name: prometheus-operator
  template:
    metadata:
      labels:
        app.kubernetes.io/component: controller
        app.kubernetes.io/name: prometheus-operator
        app.kubernetes.io/version: v0.43.2
    spec:
      containers:
      - args:
        - --kubelet-service=kube-system/kubelet
<<<<<<< HEAD
        - --prometheus-config-reloader=quay.io/prometheus-operator/prometheus-config-reloader:v0.43.1
        image: quay.io/prometheus-operator/prometheus-operator:v0.43.1
=======
        - --logtostderr=true
        - --prometheus-config-reloader=quay.io/prometheus-operator/prometheus-config-reloader:v0.43.2
        image: quay.io/prometheus-operator/prometheus-operator:v0.43.2
>>>>>>> b86ab772
        name: prometheus-operator
        ports:
        - containerPort: 8080
          name: http
        resources:
          limits:
            cpu: 200m
            memory: 200Mi
          requests:
            cpu: 100m
            memory: 100Mi
        securityContext:
          allowPrivilegeEscalation: false
      nodeSelector:
        beta.kubernetes.io/os: linux
      securityContext:
        runAsNonRoot: true
        runAsUser: 65534
      serviceAccountName: ""<|MERGE_RESOLUTION|>--- conflicted
+++ resolved
@@ -23,14 +23,8 @@
       containers:
       - args:
         - --kubelet-service=kube-system/kubelet
-<<<<<<< HEAD
-        - --prometheus-config-reloader=quay.io/prometheus-operator/prometheus-config-reloader:v0.43.1
-        image: quay.io/prometheus-operator/prometheus-operator:v0.43.1
-=======
-        - --logtostderr=true
         - --prometheus-config-reloader=quay.io/prometheus-operator/prometheus-config-reloader:v0.43.2
         image: quay.io/prometheus-operator/prometheus-operator:v0.43.2
->>>>>>> b86ab772
         name: prometheus-operator
         ports:
         - containerPort: 8080
