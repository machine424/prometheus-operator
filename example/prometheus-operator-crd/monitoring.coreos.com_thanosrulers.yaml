
---
apiVersion: apiextensions.k8s.io/v1
kind: CustomResourceDefinition
metadata:
  annotations:
    controller-gen.kubebuilder.io/version: v0.2.4
  creationTimestamp: null
  name: thanosrulers.monitoring.coreos.com
spec:
  group: monitoring.coreos.com
  names:
    kind: ThanosRuler
    listKind: ThanosRulerList
    plural: thanosrulers
    singular: thanosruler
  scope: Namespaced
  versions:
  - name: v1
    schema:
      openAPIV3Schema:
        description: ThanosRuler defines a ThanosRuler deployment.
        properties:
          apiVersion:
            description: 'APIVersion defines the versioned schema of this representation
              of an object. Servers should convert recognized schemas to the latest
              internal value, and may reject unrecognized values. More info: https://git.k8s.io/community/contributors/devel/sig-architecture/api-conventions.md#resources'
            type: string
          kind:
            description: 'Kind is a string value representing the REST resource this
              object represents. Servers may infer this from the endpoint the client
              submits requests to. Cannot be updated. In CamelCase. More info: https://git.k8s.io/community/contributors/devel/sig-architecture/api-conventions.md#types-kinds'
            type: string
          metadata:
            type: object
          spec:
            description: 'Specification of the desired behavior of the ThanosRuler
              cluster. More info: https://github.com/kubernetes/community/blob/master/contributors/devel/sig-architecture/api-conventions.md#spec-and-status'
            properties:
              affinity:
                description: If specified, the pod's scheduling constraints.
                properties:
                  nodeAffinity:
                    description: Describes node affinity scheduling rules for the
                      pod.
                    properties:
                      preferredDuringSchedulingIgnoredDuringExecution:
                        description: The scheduler will prefer to schedule pods to
                          nodes that satisfy the affinity expressions specified by
                          this field, but it may choose a node that violates one or
                          more of the expressions. The node that is most preferred
                          is the one with the greatest sum of weights, i.e. for each
                          node that meets all of the scheduling requirements (resource
                          request, requiredDuringScheduling affinity expressions,
                          etc.), compute a sum by iterating through the elements of
                          this field and adding "weight" to the sum if the node matches
                          the corresponding matchExpressions; the node(s) with the
                          highest sum are the most preferred.
                        items:
                          description: An empty preferred scheduling term matches
                            all objects with implicit weight 0 (i.e. it's a no-op).
                            A null preferred scheduling term matches no objects (i.e.
                            is also a no-op).
                          properties:
                            preference:
                              description: A node selector term, associated with the
                                corresponding weight.
                              properties:
                                matchExpressions:
                                  description: A list of node selector requirements
                                    by node's labels.
                                  items:
                                    description: A node selector requirement is a
                                      selector that contains values, a key, and an
                                      operator that relates the key and values.
                                    properties:
                                      key:
                                        description: The label key that the selector
                                          applies to.
                                        type: string
                                      operator:
                                        description: Represents a key's relationship
                                          to a set of values. Valid operators are
                                          In, NotIn, Exists, DoesNotExist. Gt, and
                                          Lt.
                                        type: string
                                      values:
                                        description: An array of string values. If
                                          the operator is In or NotIn, the values
                                          array must be non-empty. If the operator
                                          is Exists or DoesNotExist, the values array
                                          must be empty. If the operator is Gt or
                                          Lt, the values array must have a single
                                          element, which will be interpreted as an
                                          integer. This array is replaced during a
                                          strategic merge patch.
                                        items:
                                          type: string
                                        type: array
                                    required:
                                    - key
                                    - operator
                                    type: object
                                  type: array
                                matchFields:
                                  description: A list of node selector requirements
                                    by node's fields.
                                  items:
                                    description: A node selector requirement is a
                                      selector that contains values, a key, and an
                                      operator that relates the key and values.
                                    properties:
                                      key:
                                        description: The label key that the selector
                                          applies to.
                                        type: string
                                      operator:
                                        description: Represents a key's relationship
                                          to a set of values. Valid operators are
                                          In, NotIn, Exists, DoesNotExist. Gt, and
                                          Lt.
                                        type: string
                                      values:
                                        description: An array of string values. If
                                          the operator is In or NotIn, the values
                                          array must be non-empty. If the operator
                                          is Exists or DoesNotExist, the values array
                                          must be empty. If the operator is Gt or
                                          Lt, the values array must have a single
                                          element, which will be interpreted as an
                                          integer. This array is replaced during a
                                          strategic merge patch.
                                        items:
                                          type: string
                                        type: array
                                    required:
                                    - key
                                    - operator
                                    type: object
                                  type: array
                              type: object
                            weight:
                              description: Weight associated with matching the corresponding
                                nodeSelectorTerm, in the range 1-100.
                              format: int32
                              type: integer
                          required:
                          - preference
                          - weight
                          type: object
                        type: array
                      requiredDuringSchedulingIgnoredDuringExecution:
                        description: If the affinity requirements specified by this
                          field are not met at scheduling time, the pod will not be
                          scheduled onto the node. If the affinity requirements specified
                          by this field cease to be met at some point during pod execution
                          (e.g. due to an update), the system may or may not try to
                          eventually evict the pod from its node.
                        properties:
                          nodeSelectorTerms:
                            description: Required. A list of node selector terms.
                              The terms are ORed.
                            items:
                              description: A null or empty node selector term matches
                                no objects. The requirements of them are ANDed. The
                                TopologySelectorTerm type implements a subset of the
                                NodeSelectorTerm.
                              properties:
                                matchExpressions:
                                  description: A list of node selector requirements
                                    by node's labels.
                                  items:
                                    description: A node selector requirement is a
                                      selector that contains values, a key, and an
                                      operator that relates the key and values.
                                    properties:
                                      key:
                                        description: The label key that the selector
                                          applies to.
                                        type: string
                                      operator:
                                        description: Represents a key's relationship
                                          to a set of values. Valid operators are
                                          In, NotIn, Exists, DoesNotExist. Gt, and
                                          Lt.
                                        type: string
                                      values:
                                        description: An array of string values. If
                                          the operator is In or NotIn, the values
                                          array must be non-empty. If the operator
                                          is Exists or DoesNotExist, the values array
                                          must be empty. If the operator is Gt or
                                          Lt, the values array must have a single
                                          element, which will be interpreted as an
                                          integer. This array is replaced during a
                                          strategic merge patch.
                                        items:
                                          type: string
                                        type: array
                                    required:
                                    - key
                                    - operator
                                    type: object
                                  type: array
                                matchFields:
                                  description: A list of node selector requirements
                                    by node's fields.
                                  items:
                                    description: A node selector requirement is a
                                      selector that contains values, a key, and an
                                      operator that relates the key and values.
                                    properties:
                                      key:
                                        description: The label key that the selector
                                          applies to.
                                        type: string
                                      operator:
                                        description: Represents a key's relationship
                                          to a set of values. Valid operators are
                                          In, NotIn, Exists, DoesNotExist. Gt, and
                                          Lt.
                                        type: string
                                      values:
                                        description: An array of string values. If
                                          the operator is In or NotIn, the values
                                          array must be non-empty. If the operator
                                          is Exists or DoesNotExist, the values array
                                          must be empty. If the operator is Gt or
                                          Lt, the values array must have a single
                                          element, which will be interpreted as an
                                          integer. This array is replaced during a
                                          strategic merge patch.
                                        items:
                                          type: string
                                        type: array
                                    required:
                                    - key
                                    - operator
                                    type: object
                                  type: array
                              type: object
                            type: array
                        required:
                        - nodeSelectorTerms
                        type: object
                    type: object
                  podAffinity:
                    description: Describes pod affinity scheduling rules (e.g. co-locate
                      this pod in the same node, zone, etc. as some other pod(s)).
                    properties:
                      preferredDuringSchedulingIgnoredDuringExecution:
                        description: The scheduler will prefer to schedule pods to
                          nodes that satisfy the affinity expressions specified by
                          this field, but it may choose a node that violates one or
                          more of the expressions. The node that is most preferred
                          is the one with the greatest sum of weights, i.e. for each
                          node that meets all of the scheduling requirements (resource
                          request, requiredDuringScheduling affinity expressions,
                          etc.), compute a sum by iterating through the elements of
                          this field and adding "weight" to the sum if the node has
                          pods which matches the corresponding podAffinityTerm; the
                          node(s) with the highest sum are the most preferred.
                        items:
                          description: The weights of all of the matched WeightedPodAffinityTerm
                            fields are added per-node to find the most preferred node(s)
                          properties:
                            podAffinityTerm:
                              description: Required. A pod affinity term, associated
                                with the corresponding weight.
                              properties:
                                labelSelector:
                                  description: A label query over a set of resources,
                                    in this case pods.
                                  properties:
                                    matchExpressions:
                                      description: matchExpressions is a list of label
                                        selector requirements. The requirements are
                                        ANDed.
                                      items:
                                        description: A label selector requirement
                                          is a selector that contains values, a key,
                                          and an operator that relates the key and
                                          values.
                                        properties:
                                          key:
                                            description: key is the label key that
                                              the selector applies to.
                                            type: string
                                          operator:
                                            description: operator represents a key's
                                              relationship to a set of values. Valid
                                              operators are In, NotIn, Exists and
                                              DoesNotExist.
                                            type: string
                                          values:
                                            description: values is an array of string
                                              values. If the operator is In or NotIn,
                                              the values array must be non-empty.
                                              If the operator is Exists or DoesNotExist,
                                              the values array must be empty. This
                                              array is replaced during a strategic
                                              merge patch.
                                            items:
                                              type: string
                                            type: array
                                        required:
                                        - key
                                        - operator
                                        type: object
                                      type: array
                                    matchLabels:
                                      additionalProperties:
                                        type: string
                                      description: matchLabels is a map of {key,value}
                                        pairs. A single {key,value} in the matchLabels
                                        map is equivalent to an element of matchExpressions,
                                        whose key field is "key", the operator is
                                        "In", and the values array contains only "value".
                                        The requirements are ANDed.
                                      type: object
                                  type: object
                                namespaces:
                                  description: namespaces specifies which namespaces
                                    the labelSelector applies to (matches against);
                                    null or empty list means "this pod's namespace"
                                  items:
                                    type: string
                                  type: array
                                topologyKey:
                                  description: This pod should be co-located (affinity)
                                    or not co-located (anti-affinity) with the pods
                                    matching the labelSelector in the specified namespaces,
                                    where co-located is defined as running on a node
                                    whose value of the label with key topologyKey
                                    matches that of any node on which any of the selected
                                    pods is running. Empty topologyKey is not allowed.
                                  type: string
                              required:
                              - topologyKey
                              type: object
                            weight:
                              description: weight associated with matching the corresponding
                                podAffinityTerm, in the range 1-100.
                              format: int32
                              type: integer
                          required:
                          - podAffinityTerm
                          - weight
                          type: object
                        type: array
                      requiredDuringSchedulingIgnoredDuringExecution:
                        description: If the affinity requirements specified by this
                          field are not met at scheduling time, the pod will not be
                          scheduled onto the node. If the affinity requirements specified
                          by this field cease to be met at some point during pod execution
                          (e.g. due to a pod label update), the system may or may
                          not try to eventually evict the pod from its node. When
                          there are multiple elements, the lists of nodes corresponding
                          to each podAffinityTerm are intersected, i.e. all terms
                          must be satisfied.
                        items:
                          description: Defines a set of pods (namely those matching
                            the labelSelector relative to the given namespace(s))
                            that this pod should be co-located (affinity) or not co-located
                            (anti-affinity) with, where co-located is defined as running
                            on a node whose value of the label with key <topologyKey>
                            matches that of any node on which a pod of the set of
                            pods is running
                          properties:
                            labelSelector:
                              description: A label query over a set of resources,
                                in this case pods.
                              properties:
                                matchExpressions:
                                  description: matchExpressions is a list of label
                                    selector requirements. The requirements are ANDed.
                                  items:
                                    description: A label selector requirement is a
                                      selector that contains values, a key, and an
                                      operator that relates the key and values.
                                    properties:
                                      key:
                                        description: key is the label key that the
                                          selector applies to.
                                        type: string
                                      operator:
                                        description: operator represents a key's relationship
                                          to a set of values. Valid operators are
                                          In, NotIn, Exists and DoesNotExist.
                                        type: string
                                      values:
                                        description: values is an array of string
                                          values. If the operator is In or NotIn,
                                          the values array must be non-empty. If the
                                          operator is Exists or DoesNotExist, the
                                          values array must be empty. This array is
                                          replaced during a strategic merge patch.
                                        items:
                                          type: string
                                        type: array
                                    required:
                                    - key
                                    - operator
                                    type: object
                                  type: array
                                matchLabels:
                                  additionalProperties:
                                    type: string
                                  description: matchLabels is a map of {key,value}
                                    pairs. A single {key,value} in the matchLabels
                                    map is equivalent to an element of matchExpressions,
                                    whose key field is "key", the operator is "In",
                                    and the values array contains only "value". The
                                    requirements are ANDed.
                                  type: object
                              type: object
                            namespaces:
                              description: namespaces specifies which namespaces the
                                labelSelector applies to (matches against); null or
                                empty list means "this pod's namespace"
                              items:
                                type: string
                              type: array
                            topologyKey:
                              description: This pod should be co-located (affinity)
                                or not co-located (anti-affinity) with the pods matching
                                the labelSelector in the specified namespaces, where
                                co-located is defined as running on a node whose value
                                of the label with key topologyKey matches that of
                                any node on which any of the selected pods is running.
                                Empty topologyKey is not allowed.
                              type: string
                          required:
                          - topologyKey
                          type: object
                        type: array
                    type: object
                  podAntiAffinity:
                    description: Describes pod anti-affinity scheduling rules (e.g.
                      avoid putting this pod in the same node, zone, etc. as some
                      other pod(s)).
                    properties:
                      preferredDuringSchedulingIgnoredDuringExecution:
                        description: The scheduler will prefer to schedule pods to
                          nodes that satisfy the anti-affinity expressions specified
                          by this field, but it may choose a node that violates one
                          or more of the expressions. The node that is most preferred
                          is the one with the greatest sum of weights, i.e. for each
                          node that meets all of the scheduling requirements (resource
                          request, requiredDuringScheduling anti-affinity expressions,
                          etc.), compute a sum by iterating through the elements of
                          this field and adding "weight" to the sum if the node has
                          pods which matches the corresponding podAffinityTerm; the
                          node(s) with the highest sum are the most preferred.
                        items:
                          description: The weights of all of the matched WeightedPodAffinityTerm
                            fields are added per-node to find the most preferred node(s)
                          properties:
                            podAffinityTerm:
                              description: Required. A pod affinity term, associated
                                with the corresponding weight.
                              properties:
                                labelSelector:
                                  description: A label query over a set of resources,
                                    in this case pods.
                                  properties:
                                    matchExpressions:
                                      description: matchExpressions is a list of label
                                        selector requirements. The requirements are
                                        ANDed.
                                      items:
                                        description: A label selector requirement
                                          is a selector that contains values, a key,
                                          and an operator that relates the key and
                                          values.
                                        properties:
                                          key:
                                            description: key is the label key that
                                              the selector applies to.
                                            type: string
                                          operator:
                                            description: operator represents a key's
                                              relationship to a set of values. Valid
                                              operators are In, NotIn, Exists and
                                              DoesNotExist.
                                            type: string
                                          values:
                                            description: values is an array of string
                                              values. If the operator is In or NotIn,
                                              the values array must be non-empty.
                                              If the operator is Exists or DoesNotExist,
                                              the values array must be empty. This
                                              array is replaced during a strategic
                                              merge patch.
                                            items:
                                              type: string
                                            type: array
                                        required:
                                        - key
                                        - operator
                                        type: object
                                      type: array
                                    matchLabels:
                                      additionalProperties:
                                        type: string
                                      description: matchLabels is a map of {key,value}
                                        pairs. A single {key,value} in the matchLabels
                                        map is equivalent to an element of matchExpressions,
                                        whose key field is "key", the operator is
                                        "In", and the values array contains only "value".
                                        The requirements are ANDed.
                                      type: object
                                  type: object
                                namespaces:
                                  description: namespaces specifies which namespaces
                                    the labelSelector applies to (matches against);
                                    null or empty list means "this pod's namespace"
                                  items:
                                    type: string
                                  type: array
                                topologyKey:
                                  description: This pod should be co-located (affinity)
                                    or not co-located (anti-affinity) with the pods
                                    matching the labelSelector in the specified namespaces,
                                    where co-located is defined as running on a node
                                    whose value of the label with key topologyKey
                                    matches that of any node on which any of the selected
                                    pods is running. Empty topologyKey is not allowed.
                                  type: string
                              required:
                              - topologyKey
                              type: object
                            weight:
                              description: weight associated with matching the corresponding
                                podAffinityTerm, in the range 1-100.
                              format: int32
                              type: integer
                          required:
                          - podAffinityTerm
                          - weight
                          type: object
                        type: array
                      requiredDuringSchedulingIgnoredDuringExecution:
                        description: If the anti-affinity requirements specified by
                          this field are not met at scheduling time, the pod will
                          not be scheduled onto the node. If the anti-affinity requirements
                          specified by this field cease to be met at some point during
                          pod execution (e.g. due to a pod label update), the system
                          may or may not try to eventually evict the pod from its
                          node. When there are multiple elements, the lists of nodes
                          corresponding to each podAffinityTerm are intersected, i.e.
                          all terms must be satisfied.
                        items:
                          description: Defines a set of pods (namely those matching
                            the labelSelector relative to the given namespace(s))
                            that this pod should be co-located (affinity) or not co-located
                            (anti-affinity) with, where co-located is defined as running
                            on a node whose value of the label with key <topologyKey>
                            matches that of any node on which a pod of the set of
                            pods is running
                          properties:
                            labelSelector:
                              description: A label query over a set of resources,
                                in this case pods.
                              properties:
                                matchExpressions:
                                  description: matchExpressions is a list of label
                                    selector requirements. The requirements are ANDed.
                                  items:
                                    description: A label selector requirement is a
                                      selector that contains values, a key, and an
                                      operator that relates the key and values.
                                    properties:
                                      key:
                                        description: key is the label key that the
                                          selector applies to.
                                        type: string
                                      operator:
                                        description: operator represents a key's relationship
                                          to a set of values. Valid operators are
                                          In, NotIn, Exists and DoesNotExist.
                                        type: string
                                      values:
                                        description: values is an array of string
                                          values. If the operator is In or NotIn,
                                          the values array must be non-empty. If the
                                          operator is Exists or DoesNotExist, the
                                          values array must be empty. This array is
                                          replaced during a strategic merge patch.
                                        items:
                                          type: string
                                        type: array
                                    required:
                                    - key
                                    - operator
                                    type: object
                                  type: array
                                matchLabels:
                                  additionalProperties:
                                    type: string
                                  description: matchLabels is a map of {key,value}
                                    pairs. A single {key,value} in the matchLabels
                                    map is equivalent to an element of matchExpressions,
                                    whose key field is "key", the operator is "In",
                                    and the values array contains only "value". The
                                    requirements are ANDed.
                                  type: object
                              type: object
                            namespaces:
                              description: namespaces specifies which namespaces the
                                labelSelector applies to (matches against); null or
                                empty list means "this pod's namespace"
                              items:
                                type: string
                              type: array
                            topologyKey:
                              description: This pod should be co-located (affinity)
                                or not co-located (anti-affinity) with the pods matching
                                the labelSelector in the specified namespaces, where
                                co-located is defined as running on a node whose value
                                of the label with key topologyKey matches that of
                                any node on which any of the selected pods is running.
                                Empty topologyKey is not allowed.
                              type: string
                          required:
                          - topologyKey
                          type: object
                        type: array
                    type: object
                type: object
              alertDropLabels:
                description: AlertDropLabels configure the label names which should
                  be dropped in ThanosRuler alerts. If `labels` field is not provided,
                  `thanos_ruler_replica` will be dropped in alerts by default.
                items:
                  type: string
                type: array
              alertQueryUrl:
                description: The external Query URL the Thanos Ruler will set in the
                  'Source' field of all alerts. Maps to the '--alert.query-url' CLI
                  arg.
                type: string
              alertmanagersConfig:
                description: Define configuration for connecting to alertmanager.  Only
                  available with thanos v0.10.0 and higher.  Maps to the `alertmanagers.config`
                  arg.
                properties:
                  key:
                    description: The key of the secret to select from.  Must be a
                      valid secret key.
                    type: string
                  name:
                    description: 'Name of the referent. More info: https://kubernetes.io/docs/concepts/overview/working-with-objects/names/#names
                      TODO: Add other useful fields. apiVersion, kind, uid?'
                    type: string
                  optional:
                    description: Specify whether the Secret or its key must be defined
                    type: boolean
                required:
                - key
                type: object
              alertmanagersUrl:
                description: 'Define URLs to send alerts to Alertmanager.  For Thanos
                  v0.10.0 and higher, AlertManagersConfig should be used instead.  Note:
                  this field will be ignored if AlertManagersConfig is specified.
                  Maps to the `alertmanagers.url` arg.'
                items:
                  type: string
                type: array
              containers:
                description: 'Containers allows injecting additional containers or
                  modifying operator generated containers. This can be used to allow
                  adding an authentication proxy to a ThanosRuler pod or to change
                  the behavior of an operator generated container. Containers described
                  here modify an operator generated container if they share the same
                  name and modifications are done via a strategic merge patch. The
                  current container names are: `thanos-ruler` and `rules-configmap-reloader`.
                  Overriding containers is entirely outside the scope of what the
                  maintainers will support and by doing so, you accept that this behaviour
                  may break at any time without notice.'
                items:
                  description: A single application container that you want to run
                    within a pod.
                  properties:
                    args:
                      description: 'Arguments to the entrypoint. The docker image''s
                        CMD is used if this is not provided. Variable references $(VAR_NAME)
                        are expanded using the container''s environment. If a variable
                        cannot be resolved, the reference in the input string will
                        be unchanged. The $(VAR_NAME) syntax can be escaped with a
                        double $$, ie: $$(VAR_NAME). Escaped references will never
                        be expanded, regardless of whether the variable exists or
                        not. Cannot be updated. More info: https://kubernetes.io/docs/tasks/inject-data-application/define-command-argument-container/#running-a-command-in-a-shell'
                      items:
                        type: string
                      type: array
                    command:
                      description: 'Entrypoint array. Not executed within a shell.
                        The docker image''s ENTRYPOINT is used if this is not provided.
                        Variable references $(VAR_NAME) are expanded using the container''s
                        environment. If a variable cannot be resolved, the reference
                        in the input string will be unchanged. The $(VAR_NAME) syntax
                        can be escaped with a double $$, ie: $$(VAR_NAME). Escaped
                        references will never be expanded, regardless of whether the
                        variable exists or not. Cannot be updated. More info: https://kubernetes.io/docs/tasks/inject-data-application/define-command-argument-container/#running-a-command-in-a-shell'
                      items:
                        type: string
                      type: array
                    env:
                      description: List of environment variables to set in the container.
                        Cannot be updated.
                      items:
                        description: EnvVar represents an environment variable present
                          in a Container.
                        properties:
                          name:
                            description: Name of the environment variable. Must be
                              a C_IDENTIFIER.
                            type: string
                          value:
                            description: 'Variable references $(VAR_NAME) are expanded
                              using the previous defined environment variables in
                              the container and any service environment variables.
                              If a variable cannot be resolved, the reference in the
                              input string will be unchanged. The $(VAR_NAME) syntax
                              can be escaped with a double $$, ie: $$(VAR_NAME). Escaped
                              references will never be expanded, regardless of whether
                              the variable exists or not. Defaults to "".'
                            type: string
                          valueFrom:
                            description: Source for the environment variable's value.
                              Cannot be used if value is not empty.
                            properties:
                              configMapKeyRef:
                                description: Selects a key of a ConfigMap.
                                properties:
                                  key:
                                    description: The key to select.
                                    type: string
                                  name:
                                    description: 'Name of the referent. More info:
                                      https://kubernetes.io/docs/concepts/overview/working-with-objects/names/#names
                                      TODO: Add other useful fields. apiVersion, kind,
                                      uid?'
                                    type: string
                                  optional:
                                    description: Specify whether the ConfigMap or
                                      its key must be defined
                                    type: boolean
                                required:
                                - key
                                type: object
                              fieldRef:
                                description: 'Selects a field of the pod: supports
                                  metadata.name, metadata.namespace, metadata.labels,
                                  metadata.annotations, spec.nodeName, spec.serviceAccountName,
                                  status.hostIP, status.podIP, status.podIPs.'
                                properties:
                                  apiVersion:
                                    description: Version of the schema the FieldPath
                                      is written in terms of, defaults to "v1".
                                    type: string
                                  fieldPath:
                                    description: Path of the field to select in the
                                      specified API version.
                                    type: string
                                required:
                                - fieldPath
                                type: object
                              resourceFieldRef:
                                description: 'Selects a resource of the container:
                                  only resources limits and requests (limits.cpu,
                                  limits.memory, limits.ephemeral-storage, requests.cpu,
                                  requests.memory and requests.ephemeral-storage)
                                  are currently supported.'
                                properties:
                                  containerName:
                                    description: 'Container name: required for volumes,
                                      optional for env vars'
                                    type: string
                                  divisor:
                                    description: Specifies the output format of the
                                      exposed resources, defaults to "1"
                                    type: string
                                  resource:
                                    description: 'Required: resource to select'
                                    type: string
                                required:
                                - resource
                                type: object
                              secretKeyRef:
                                description: Selects a key of a secret in the pod's
                                  namespace
                                properties:
                                  key:
                                    description: The key of the secret to select from.  Must
                                      be a valid secret key.
                                    type: string
                                  name:
                                    description: 'Name of the referent. More info:
                                      https://kubernetes.io/docs/concepts/overview/working-with-objects/names/#names
                                      TODO: Add other useful fields. apiVersion, kind,
                                      uid?'
                                    type: string
                                  optional:
                                    description: Specify whether the Secret or its
                                      key must be defined
                                    type: boolean
                                required:
                                - key
                                type: object
                            type: object
                        required:
                        - name
                        type: object
                      type: array
                    envFrom:
                      description: List of sources to populate environment variables
                        in the container. The keys defined within a source must be
                        a C_IDENTIFIER. All invalid keys will be reported as an event
                        when the container is starting. When a key exists in multiple
                        sources, the value associated with the last source will take
                        precedence. Values defined by an Env with a duplicate key
                        will take precedence. Cannot be updated.
                      items:
                        description: EnvFromSource represents the source of a set
                          of ConfigMaps
                        properties:
                          configMapRef:
                            description: The ConfigMap to select from
                            properties:
                              name:
                                description: 'Name of the referent. More info: https://kubernetes.io/docs/concepts/overview/working-with-objects/names/#names
                                  TODO: Add other useful fields. apiVersion, kind,
                                  uid?'
                                type: string
                              optional:
                                description: Specify whether the ConfigMap must be
                                  defined
                                type: boolean
                            type: object
                          prefix:
                            description: An optional identifier to prepend to each
                              key in the ConfigMap. Must be a C_IDENTIFIER.
                            type: string
                          secretRef:
                            description: The Secret to select from
                            properties:
                              name:
                                description: 'Name of the referent. More info: https://kubernetes.io/docs/concepts/overview/working-with-objects/names/#names
                                  TODO: Add other useful fields. apiVersion, kind,
                                  uid?'
                                type: string
                              optional:
                                description: Specify whether the Secret must be defined
                                type: boolean
                            type: object
                        type: object
                      type: array
<<<<<<< HEAD
                  type: object
              type: object
            alertDropLabels:
              description: AlertDropLabels configure the label names which should
                be dropped in ThanosRuler alerts. If `labels` field is not provided,
                `thanos_ruler_replica` will be dropped in alerts by default.
              items:
                type: string
              type: array
            alertQueryUrl:
              description: The external Query URL the Thanos Ruler will set in the
                'Source' field of all alerts. Maps to the '--alert.query-url' CLI
                arg.
              type: string
            alertmanagersConfig:
              description: Define configuration for connecting to alertmanager.  Only
                available with thanos v0.10.0 and higher.  Maps to the `alertmanagers.config`
                arg.
              properties:
                key:
                  description: The key of the secret to select from.  Must be a valid
                    secret key.
                  type: string
                name:
                  description: 'Name of the referent. More info: https://kubernetes.io/docs/concepts/overview/working-with-objects/names/#names
                    TODO: Add other useful fields. apiVersion, kind, uid?'
                  type: string
                optional:
                  description: Specify whether the Secret or its key must be defined
                  type: boolean
              required:
              - key
              type: object
            alertmanagersUrl:
              description: 'Define URLs to send alerts to Alertmanager.  For Thanos
                v0.10.0 and higher, AlertManagersConfig should be used instead.  Note:
                this field will be ignored if AlertManagersConfig is specified. Maps
                to the `alertmanagers.url` arg.'
              items:
                type: string
              type: array
            containers:
              description: 'Containers allows injecting additional containers or modifying
                operator generated containers. This can be used to allow adding an
                authentication proxy to a ThanosRuler pod or to change the behavior
                of an operator generated container. Containers described here modify
                an operator generated container if they share the same name and modifications
                are done via a strategic merge patch. The current container names
                are: `thanos-ruler` and `rules-configmap-reloader`. Overriding containers
                is entirely outside the scope of what the maintainers will support
                and by doing so, you accept that this behaviour may break at any time
                without notice.'
              items:
                description: A single application container that you want to run within
                  a pod.
                properties:
                  args:
                    description: 'Arguments to the entrypoint. The docker image''s
                      CMD is used if this is not provided. Variable references $(VAR_NAME)
                      are expanded using the container''s environment. If a variable
                      cannot be resolved, the reference in the input string will be
                      unchanged. The $(VAR_NAME) syntax can be escaped with a double
                      $$, ie: $$(VAR_NAME). Escaped references will never be expanded,
                      regardless of whether the variable exists or not. Cannot be
                      updated. More info: https://kubernetes.io/docs/tasks/inject-data-application/define-command-argument-container/#running-a-command-in-a-shell'
                    items:
=======
                    image:
                      description: 'Docker image name. More info: https://kubernetes.io/docs/concepts/containers/images
                        This field is optional to allow higher level config management
                        to default or override container images in workload controllers
                        like Deployments and StatefulSets.'
>>>>>>> d0a871b7
                      type: string
                    imagePullPolicy:
                      description: 'Image pull policy. One of Always, Never, IfNotPresent.
                        Defaults to Always if :latest tag is specified, or IfNotPresent
                        otherwise. Cannot be updated. More info: https://kubernetes.io/docs/concepts/containers/images#updating-images'
                      type: string
                    lifecycle:
                      description: Actions that the management system should take
                        in response to container lifecycle events. Cannot be updated.
                      properties:
                        postStart:
                          description: 'PostStart is called immediately after a container
                            is created. If the handler fails, the container is terminated
                            and restarted according to its restart policy. Other management
                            of the container blocks until the hook completes. More
                            info: https://kubernetes.io/docs/concepts/containers/container-lifecycle-hooks/#container-hooks'
                          properties:
                            exec:
                              description: One and only one of the following should
                                be specified. Exec specifies the action to take.
                              properties:
                                command:
                                  description: Command is the command line to execute
                                    inside the container, the working directory for
                                    the command  is root ('/') in the container's
                                    filesystem. The command is simply exec'd, it is
                                    not run inside a shell, so traditional shell instructions
                                    ('|', etc) won't work. To use a shell, you need
                                    to explicitly call out to that shell. Exit status
                                    of 0 is treated as live/healthy and non-zero is
                                    unhealthy.
                                  items:
                                    type: string
                                  type: array
                              type: object
                            httpGet:
                              description: HTTPGet specifies the http request to perform.
                              properties:
                                host:
                                  description: Host name to connect to, defaults to
                                    the pod IP. You probably want to set "Host" in
                                    httpHeaders instead.
                                  type: string
                                httpHeaders:
                                  description: Custom headers to set in the request.
                                    HTTP allows repeated headers.
                                  items:
                                    description: HTTPHeader describes a custom header
                                      to be used in HTTP probes
                                    properties:
                                      name:
                                        description: The header field name
                                        type: string
                                      value:
                                        description: The header field value
                                        type: string
                                    required:
                                    - name
                                    - value
                                    type: object
                                  type: array
                                path:
                                  description: Path to access on the HTTP server.
                                  type: string
                                port:
                                  anyOf:
                                  - type: integer
                                  - type: string
                                  description: Name or number of the port to access
                                    on the container. Number must be in the range
                                    1 to 65535. Name must be an IANA_SVC_NAME.
                                  x-kubernetes-int-or-string: true
                                scheme:
                                  description: Scheme to use for connecting to the
                                    host. Defaults to HTTP.
                                  type: string
                              required:
                              - port
                              type: object
                            tcpSocket:
                              description: 'TCPSocket specifies an action involving
                                a TCP port. TCP hooks not yet supported TODO: implement
                                a realistic TCP lifecycle hook'
                              properties:
                                host:
                                  description: 'Optional: Host name to connect to,
                                    defaults to the pod IP.'
                                  type: string
                                port:
                                  anyOf:
                                  - type: integer
                                  - type: string
                                  description: Number or name of the port to access
                                    on the container. Number must be in the range
                                    1 to 65535. Name must be an IANA_SVC_NAME.
                                  x-kubernetes-int-or-string: true
                              required:
                              - port
                              type: object
                          type: object
                        preStop:
                          description: 'PreStop is called immediately before a container
                            is terminated due to an API request or management event
                            such as liveness/startup probe failure, preemption, resource
                            contention, etc. The handler is not called if the container
                            crashes or exits. The reason for termination is passed
                            to the handler. The Pod''s termination grace period countdown
                            begins before the PreStop hooked is executed. Regardless
                            of the outcome of the handler, the container will eventually
                            terminate within the Pod''s termination grace period.
                            Other management of the container blocks until the hook
                            completes or until the termination grace period is reached.
                            More info: https://kubernetes.io/docs/concepts/containers/container-lifecycle-hooks/#container-hooks'
                          properties:
                            exec:
                              description: One and only one of the following should
                                be specified. Exec specifies the action to take.
                              properties:
                                command:
                                  description: Command is the command line to execute
                                    inside the container, the working directory for
                                    the command  is root ('/') in the container's
                                    filesystem. The command is simply exec'd, it is
                                    not run inside a shell, so traditional shell instructions
                                    ('|', etc) won't work. To use a shell, you need
                                    to explicitly call out to that shell. Exit status
                                    of 0 is treated as live/healthy and non-zero is
                                    unhealthy.
                                  items:
                                    type: string
                                  type: array
                              type: object
                            httpGet:
                              description: HTTPGet specifies the http request to perform.
                              properties:
                                host:
                                  description: Host name to connect to, defaults to
                                    the pod IP. You probably want to set "Host" in
                                    httpHeaders instead.
                                  type: string
                                httpHeaders:
                                  description: Custom headers to set in the request.
                                    HTTP allows repeated headers.
                                  items:
                                    description: HTTPHeader describes a custom header
                                      to be used in HTTP probes
                                    properties:
                                      name:
                                        description: The header field name
                                        type: string
                                      value:
                                        description: The header field value
                                        type: string
                                    required:
                                    - name
                                    - value
                                    type: object
                                  type: array
                                path:
                                  description: Path to access on the HTTP server.
                                  type: string
                                port:
                                  anyOf:
                                  - type: integer
                                  - type: string
                                  description: Name or number of the port to access
                                    on the container. Number must be in the range
                                    1 to 65535. Name must be an IANA_SVC_NAME.
                                  x-kubernetes-int-or-string: true
                                scheme:
                                  description: Scheme to use for connecting to the
                                    host. Defaults to HTTP.
                                  type: string
                              required:
                              - port
                              type: object
                            tcpSocket:
                              description: 'TCPSocket specifies an action involving
                                a TCP port. TCP hooks not yet supported TODO: implement
                                a realistic TCP lifecycle hook'
                              properties:
                                host:
                                  description: 'Optional: Host name to connect to,
                                    defaults to the pod IP.'
                                  type: string
                                port:
                                  anyOf:
                                  - type: integer
                                  - type: string
                                  description: Number or name of the port to access
                                    on the container. Number must be in the range
                                    1 to 65535. Name must be an IANA_SVC_NAME.
                                  x-kubernetes-int-or-string: true
                              required:
                              - port
                              type: object
                          type: object
                      type: object
                    livenessProbe:
                      description: 'Periodic probe of container liveness. Container
                        will be restarted if the probe fails. Cannot be updated. More
                        info: https://kubernetes.io/docs/concepts/workloads/pods/pod-lifecycle#container-probes'
                      properties:
                        exec:
                          description: One and only one of the following should be
                            specified. Exec specifies the action to take.
                          properties:
                            command:
                              description: Command is the command line to execute
                                inside the container, the working directory for the
                                command  is root ('/') in the container's filesystem.
                                The command is simply exec'd, it is not run inside
                                a shell, so traditional shell instructions ('|', etc)
                                won't work. To use a shell, you need to explicitly
                                call out to that shell. Exit status of 0 is treated
                                as live/healthy and non-zero is unhealthy.
                              items:
                                type: string
                              type: array
                          type: object
                        failureThreshold:
                          description: Minimum consecutive failures for the probe
                            to be considered failed after having succeeded. Defaults
                            to 3. Minimum value is 1.
                          format: int32
                          type: integer
                        httpGet:
                          description: HTTPGet specifies the http request to perform.
                          properties:
                            host:
                              description: Host name to connect to, defaults to the
                                pod IP. You probably want to set "Host" in httpHeaders
                                instead.
                              type: string
                            httpHeaders:
                              description: Custom headers to set in the request. HTTP
                                allows repeated headers.
                              items:
                                description: HTTPHeader describes a custom header
                                  to be used in HTTP probes
                                properties:
                                  name:
                                    description: The header field name
                                    type: string
                                  value:
                                    description: The header field value
                                    type: string
                                required:
                                - name
                                - value
                                type: object
                              type: array
                            path:
                              description: Path to access on the HTTP server.
                              type: string
                            port:
                              anyOf:
                              - type: integer
                              - type: string
                              description: Name or number of the port to access on
                                the container. Number must be in the range 1 to 65535.
                                Name must be an IANA_SVC_NAME.
                              x-kubernetes-int-or-string: true
                            scheme:
                              description: Scheme to use for connecting to the host.
                                Defaults to HTTP.
                              type: string
                          required:
                          - port
                          type: object
                        initialDelaySeconds:
                          description: 'Number of seconds after the container has
                            started before liveness probes are initiated. More info:
                            https://kubernetes.io/docs/concepts/workloads/pods/pod-lifecycle#container-probes'
                          format: int32
                          type: integer
                        periodSeconds:
                          description: How often (in seconds) to perform the probe.
                            Default to 10 seconds. Minimum value is 1.
                          format: int32
                          type: integer
                        successThreshold:
                          description: Minimum consecutive successes for the probe
                            to be considered successful after having failed. Defaults
                            to 1. Must be 1 for liveness and startup. Minimum value
                            is 1.
                          format: int32
                          type: integer
                        tcpSocket:
                          description: 'TCPSocket specifies an action involving a
                            TCP port. TCP hooks not yet supported TODO: implement
                            a realistic TCP lifecycle hook'
                          properties:
                            host:
                              description: 'Optional: Host name to connect to, defaults
                                to the pod IP.'
                              type: string
                            port:
                              anyOf:
                              - type: integer
                              - type: string
                              description: Number or name of the port to access on
                                the container. Number must be in the range 1 to 65535.
                                Name must be an IANA_SVC_NAME.
                              x-kubernetes-int-or-string: true
                          required:
                          - port
                          type: object
                        timeoutSeconds:
                          description: 'Number of seconds after which the probe times
                            out. Defaults to 1 second. Minimum value is 1. More info:
                            https://kubernetes.io/docs/concepts/workloads/pods/pod-lifecycle#container-probes'
                          format: int32
                          type: integer
                      type: object
                    name:
                      description: Name of the container specified as a DNS_LABEL.
                        Each container in a pod must have a unique name (DNS_LABEL).
                        Cannot be updated.
                      type: string
                    ports:
                      description: List of ports to expose from the container. Exposing
                        a port here gives the system additional information about
                        the network connections a container uses, but is primarily
                        informational. Not specifying a port here DOES NOT prevent
                        that port from being exposed. Any port which is listening
                        on the default "0.0.0.0" address inside a container will be
                        accessible from the network. Cannot be updated.
                      items:
                        description: ContainerPort represents a network port in a
                          single container.
                        properties:
                          containerPort:
                            description: Number of port to expose on the pod's IP
                              address. This must be a valid port number, 0 < x < 65536.
                            format: int32
                            type: integer
                          hostIP:
                            description: What host IP to bind the external port to.
                            type: string
                          hostPort:
                            description: Number of port to expose on the host. If
                              specified, this must be a valid port number, 0 < x <
                              65536. If HostNetwork is specified, this must match
                              ContainerPort. Most containers do not need this.
                            format: int32
                            type: integer
                          name:
                            description: If specified, this must be an IANA_SVC_NAME
                              and unique within the pod. Each named port in a pod
                              must have a unique name. Name for the port that can
                              be referred to by services.
                            type: string
                          protocol:
                            description: Protocol for port. Must be UDP, TCP, or SCTP.
                              Defaults to "TCP".
                            type: string
                        required:
                        - containerPort
                        type: object
                      type: array
                    readinessProbe:
                      description: 'Periodic probe of container service readiness.
                        Container will be removed from service endpoints if the probe
                        fails. Cannot be updated. More info: https://kubernetes.io/docs/concepts/workloads/pods/pod-lifecycle#container-probes'
                      properties:
                        exec:
                          description: One and only one of the following should be
                            specified. Exec specifies the action to take.
                          properties:
                            command:
                              description: Command is the command line to execute
                                inside the container, the working directory for the
                                command  is root ('/') in the container's filesystem.
                                The command is simply exec'd, it is not run inside
                                a shell, so traditional shell instructions ('|', etc)
                                won't work. To use a shell, you need to explicitly
                                call out to that shell. Exit status of 0 is treated
                                as live/healthy and non-zero is unhealthy.
                              items:
                                type: string
                              type: array
                          type: object
                        failureThreshold:
                          description: Minimum consecutive failures for the probe
                            to be considered failed after having succeeded. Defaults
                            to 3. Minimum value is 1.
                          format: int32
                          type: integer
                        httpGet:
                          description: HTTPGet specifies the http request to perform.
                          properties:
                            host:
                              description: Host name to connect to, defaults to the
                                pod IP. You probably want to set "Host" in httpHeaders
                                instead.
                              type: string
                            httpHeaders:
                              description: Custom headers to set in the request. HTTP
                                allows repeated headers.
                              items:
                                description: HTTPHeader describes a custom header
                                  to be used in HTTP probes
                                properties:
                                  name:
                                    description: The header field name
                                    type: string
                                  value:
                                    description: The header field value
                                    type: string
                                required:
                                - name
                                - value
                                type: object
                              type: array
                            path:
                              description: Path to access on the HTTP server.
                              type: string
                            port:
                              anyOf:
                              - type: integer
                              - type: string
                              description: Name or number of the port to access on
                                the container. Number must be in the range 1 to 65535.
                                Name must be an IANA_SVC_NAME.
                              x-kubernetes-int-or-string: true
                            scheme:
                              description: Scheme to use for connecting to the host.
                                Defaults to HTTP.
                              type: string
                          required:
                          - port
                          type: object
                        initialDelaySeconds:
                          description: 'Number of seconds after the container has
                            started before liveness probes are initiated. More info:
                            https://kubernetes.io/docs/concepts/workloads/pods/pod-lifecycle#container-probes'
                          format: int32
                          type: integer
                        periodSeconds:
                          description: How often (in seconds) to perform the probe.
                            Default to 10 seconds. Minimum value is 1.
                          format: int32
                          type: integer
                        successThreshold:
                          description: Minimum consecutive successes for the probe
                            to be considered successful after having failed. Defaults
                            to 1. Must be 1 for liveness and startup. Minimum value
                            is 1.
                          format: int32
                          type: integer
                        tcpSocket:
                          description: 'TCPSocket specifies an action involving a
                            TCP port. TCP hooks not yet supported TODO: implement
                            a realistic TCP lifecycle hook'
                          properties:
                            host:
                              description: 'Optional: Host name to connect to, defaults
                                to the pod IP.'
                              type: string
                            port:
                              anyOf:
                              - type: integer
                              - type: string
                              description: Number or name of the port to access on
                                the container. Number must be in the range 1 to 65535.
                                Name must be an IANA_SVC_NAME.
                              x-kubernetes-int-or-string: true
                          required:
                          - port
                          type: object
                        timeoutSeconds:
                          description: 'Number of seconds after which the probe times
                            out. Defaults to 1 second. Minimum value is 1. More info:
                            https://kubernetes.io/docs/concepts/workloads/pods/pod-lifecycle#container-probes'
                          format: int32
                          type: integer
                      type: object
                    resources:
                      description: 'Compute Resources required by this container.
                        Cannot be updated. More info: https://kubernetes.io/docs/concepts/configuration/manage-compute-resources-container/'
                      properties:
                        limits:
                          additionalProperties:
                            type: string
                          description: 'Limits describes the maximum amount of compute
                            resources allowed. More info: https://kubernetes.io/docs/concepts/configuration/manage-compute-resources-container/'
                          type: object
                        requests:
                          additionalProperties:
                            type: string
                          description: 'Requests describes the minimum amount of compute
                            resources required. If Requests is omitted for a container,
                            it defaults to Limits if that is explicitly specified,
                            otherwise to an implementation-defined value. More info:
                            https://kubernetes.io/docs/concepts/configuration/manage-compute-resources-container/'
                          type: object
                      type: object
                    securityContext:
                      description: 'Security options the pod should run with. More
                        info: https://kubernetes.io/docs/concepts/policy/security-context/
                        More info: https://kubernetes.io/docs/tasks/configure-pod-container/security-context/'
                      properties:
                        allowPrivilegeEscalation:
                          description: 'AllowPrivilegeEscalation controls whether
                            a process can gain more privileges than its parent process.
                            This bool directly controls if the no_new_privs flag will
                            be set on the container process. AllowPrivilegeEscalation
                            is true always when the container is: 1) run as Privileged
                            2) has CAP_SYS_ADMIN'
                          type: boolean
                        capabilities:
                          description: The capabilities to add/drop when running containers.
                            Defaults to the default set of capabilities granted by
                            the container runtime.
                          properties:
                            add:
                              description: Added capabilities
                              items:
                                description: Capability represent POSIX capabilities
                                  type
                                type: string
                              type: array
                            drop:
                              description: Removed capabilities
                              items:
                                description: Capability represent POSIX capabilities
                                  type
                                type: string
                              type: array
                          type: object
                        privileged:
                          description: Run container in privileged mode. Processes
                            in privileged containers are essentially equivalent to
                            root on the host. Defaults to false.
                          type: boolean
                        procMount:
                          description: procMount denotes the type of proc mount to
                            use for the containers. The default is DefaultProcMount
                            which uses the container runtime defaults for readonly
                            paths and masked paths. This requires the ProcMountType
                            feature flag to be enabled.
                          type: string
                        readOnlyRootFilesystem:
                          description: Whether this container has a read-only root
                            filesystem. Default is false.
                          type: boolean
                        runAsGroup:
                          description: The GID to run the entrypoint of the container
                            process. Uses runtime default if unset. May also be set
                            in PodSecurityContext.  If set in both SecurityContext
                            and PodSecurityContext, the value specified in SecurityContext
                            takes precedence.
                          format: int64
                          type: integer
                        runAsNonRoot:
                          description: Indicates that the container must run as a
                            non-root user. If true, the Kubelet will validate the
                            image at runtime to ensure that it does not run as UID
                            0 (root) and fail to start the container if it does. If
                            unset or false, no such validation will be performed.
                            May also be set in PodSecurityContext.  If set in both
                            SecurityContext and PodSecurityContext, the value specified
                            in SecurityContext takes precedence.
                          type: boolean
                        runAsUser:
                          description: The UID to run the entrypoint of the container
                            process. Defaults to user specified in image metadata
                            if unspecified. May also be set in PodSecurityContext.  If
                            set in both SecurityContext and PodSecurityContext, the
                            value specified in SecurityContext takes precedence.
                          format: int64
                          type: integer
                        seLinuxOptions:
                          description: The SELinux context to be applied to the container.
                            If unspecified, the container runtime will allocate a
                            random SELinux context for each container.  May also be
                            set in PodSecurityContext.  If set in both SecurityContext
                            and PodSecurityContext, the value specified in SecurityContext
                            takes precedence.
                          properties:
                            level:
                              description: Level is SELinux level label that applies
                                to the container.
                              type: string
                            role:
                              description: Role is a SELinux role label that applies
                                to the container.
                              type: string
                            type:
                              description: Type is a SELinux type label that applies
                                to the container.
                              type: string
                            user:
                              description: User is a SELinux user label that applies
                                to the container.
                              type: string
                          type: object
                        windowsOptions:
                          description: The Windows specific settings applied to all
                            containers. If unspecified, the options from the PodSecurityContext
                            will be used. If set in both SecurityContext and PodSecurityContext,
                            the value specified in SecurityContext takes precedence.
                          properties:
                            gmsaCredentialSpec:
                              description: GMSACredentialSpec is where the GMSA admission
                                webhook (https://github.com/kubernetes-sigs/windows-gmsa)
                                inlines the contents of the GMSA credential spec named
                                by the GMSACredentialSpecName field.
                              type: string
                            gmsaCredentialSpecName:
                              description: GMSACredentialSpecName is the name of the
                                GMSA credential spec to use.
                              type: string
                            runAsUserName:
                              description: The UserName in Windows to run the entrypoint
                                of the container process. Defaults to the user specified
                                in image metadata if unspecified. May also be set
                                in PodSecurityContext. If set in both SecurityContext
                                and PodSecurityContext, the value specified in SecurityContext
                                takes precedence.
                              type: string
                          type: object
                      type: object
                    startupProbe:
                      description: 'StartupProbe indicates that the Pod has successfully
                        initialized. If specified, no other probes are executed until
                        this completes successfully. If this probe fails, the Pod
                        will be restarted, just as if the livenessProbe failed. This
                        can be used to provide different probe parameters at the beginning
                        of a Pod''s lifecycle, when it might take a long time to load
                        data or warm a cache, than during steady-state operation.
                        This cannot be updated. This is a beta feature enabled by
                        the StartupProbe feature flag. More info: https://kubernetes.io/docs/concepts/workloads/pods/pod-lifecycle#container-probes'
                      properties:
                        exec:
                          description: One and only one of the following should be
                            specified. Exec specifies the action to take.
                          properties:
                            command:
                              description: Command is the command line to execute
                                inside the container, the working directory for the
                                command  is root ('/') in the container's filesystem.
                                The command is simply exec'd, it is not run inside
                                a shell, so traditional shell instructions ('|', etc)
                                won't work. To use a shell, you need to explicitly
                                call out to that shell. Exit status of 0 is treated
                                as live/healthy and non-zero is unhealthy.
                              items:
                                type: string
                              type: array
                          type: object
                        failureThreshold:
                          description: Minimum consecutive failures for the probe
                            to be considered failed after having succeeded. Defaults
                            to 3. Minimum value is 1.
                          format: int32
                          type: integer
                        httpGet:
                          description: HTTPGet specifies the http request to perform.
                          properties:
                            host:
                              description: Host name to connect to, defaults to the
                                pod IP. You probably want to set "Host" in httpHeaders
                                instead.
                              type: string
                            httpHeaders:
                              description: Custom headers to set in the request. HTTP
                                allows repeated headers.
                              items:
                                description: HTTPHeader describes a custom header
                                  to be used in HTTP probes
                                properties:
                                  name:
                                    description: The header field name
                                    type: string
                                  value:
                                    description: The header field value
                                    type: string
                                required:
                                - name
                                - value
                                type: object
                              type: array
                            path:
                              description: Path to access on the HTTP server.
                              type: string
                            port:
                              anyOf:
                              - type: integer
                              - type: string
                              description: Name or number of the port to access on
                                the container. Number must be in the range 1 to 65535.
                                Name must be an IANA_SVC_NAME.
                              x-kubernetes-int-or-string: true
                            scheme:
                              description: Scheme to use for connecting to the host.
                                Defaults to HTTP.
                              type: string
                          required:
                          - port
                          type: object
                        initialDelaySeconds:
                          description: 'Number of seconds after the container has
                            started before liveness probes are initiated. More info:
                            https://kubernetes.io/docs/concepts/workloads/pods/pod-lifecycle#container-probes'
                          format: int32
                          type: integer
                        periodSeconds:
                          description: How often (in seconds) to perform the probe.
                            Default to 10 seconds. Minimum value is 1.
                          format: int32
                          type: integer
                        successThreshold:
                          description: Minimum consecutive successes for the probe
                            to be considered successful after having failed. Defaults
                            to 1. Must be 1 for liveness and startup. Minimum value
                            is 1.
                          format: int32
                          type: integer
                        tcpSocket:
                          description: 'TCPSocket specifies an action involving a
                            TCP port. TCP hooks not yet supported TODO: implement
                            a realistic TCP lifecycle hook'
                          properties:
                            host:
                              description: 'Optional: Host name to connect to, defaults
                                to the pod IP.'
                              type: string
                            port:
                              anyOf:
                              - type: integer
                              - type: string
                              description: Number or name of the port to access on
                                the container. Number must be in the range 1 to 65535.
                                Name must be an IANA_SVC_NAME.
                              x-kubernetes-int-or-string: true
                          required:
                          - port
                          type: object
                        timeoutSeconds:
                          description: 'Number of seconds after which the probe times
                            out. Defaults to 1 second. Minimum value is 1. More info:
                            https://kubernetes.io/docs/concepts/workloads/pods/pod-lifecycle#container-probes'
                          format: int32
                          type: integer
                      type: object
                    stdin:
                      description: Whether this container should allocate a buffer
                        for stdin in the container runtime. If this is not set, reads
                        from stdin in the container will always result in EOF. Default
                        is false.
                      type: boolean
                    stdinOnce:
                      description: Whether the container runtime should close the
                        stdin channel after it has been opened by a single attach.
                        When stdin is true the stdin stream will remain open across
                        multiple attach sessions. If stdinOnce is set to true, stdin
                        is opened on container start, is empty until the first client
                        attaches to stdin, and then remains open and accepts data
                        until the client disconnects, at which time stdin is closed
                        and remains closed until the container is restarted. If this
                        flag is false, a container processes that reads from stdin
                        will never receive an EOF. Default is false
                      type: boolean
                    terminationMessagePath:
                      description: 'Optional: Path at which the file to which the
                        container''s termination message will be written is mounted
                        into the container''s filesystem. Message written is intended
                        to be brief final status, such as an assertion failure message.
                        Will be truncated by the node if greater than 4096 bytes.
                        The total message length across all containers will be limited
                        to 12kb. Defaults to /dev/termination-log. Cannot be updated.'
                      type: string
                    terminationMessagePolicy:
                      description: Indicate how the termination message should be
                        populated. File will use the contents of terminationMessagePath
                        to populate the container status message on both success and
                        failure. FallbackToLogsOnError will use the last chunk of
                        container log output if the termination message file is empty
                        and the container exited with an error. The log output is
                        limited to 2048 bytes or 80 lines, whichever is smaller. Defaults
                        to File. Cannot be updated.
                      type: string
                    tty:
                      description: Whether this container should allocate a TTY for
                        itself, also requires 'stdin' to be true. Default is false.
                      type: boolean
                    volumeDevices:
                      description: volumeDevices is the list of block devices to be
                        used by the container.
                      items:
                        description: volumeDevice describes a mapping of a raw block
                          device within a container.
                        properties:
                          devicePath:
                            description: devicePath is the path inside of the container
                              that the device will be mapped to.
                            type: string
                          name:
                            description: name must match the name of a persistentVolumeClaim
                              in the pod
                            type: string
                        required:
                        - devicePath
                        - name
                        type: object
                      type: array
                    volumeMounts:
                      description: Pod volumes to mount into the container's filesystem.
                        Cannot be updated.
                      items:
                        description: VolumeMount describes a mounting of a Volume
                          within a container.
                        properties:
                          mountPath:
                            description: Path within the container at which the volume
                              should be mounted.  Must not contain ':'.
                            type: string
                          mountPropagation:
                            description: mountPropagation determines how mounts are
                              propagated from the host to container and the other
                              way around. When not set, MountPropagationNone is used.
                              This field is beta in 1.10.
                            type: string
                          name:
                            description: This must match the Name of a Volume.
                            type: string
                          readOnly:
                            description: Mounted read-only if true, read-write otherwise
                              (false or unspecified). Defaults to false.
                            type: boolean
                          subPath:
                            description: Path within the volume from which the container's
                              volume should be mounted. Defaults to "" (volume's root).
                            type: string
                          subPathExpr:
                            description: Expanded path within the volume from which
                              the container's volume should be mounted. Behaves similarly
                              to SubPath but environment variable references $(VAR_NAME)
                              are expanded using the container's environment. Defaults
                              to "" (volume's root). SubPathExpr and SubPath are mutually
                              exclusive.
                            type: string
                        required:
                        - mountPath
                        - name
                        type: object
                      type: array
                    workingDir:
                      description: Container's working directory. If not specified,
                        the container runtime's default will be used, which might
                        be configured in the container image. Cannot be updated.
                      type: string
                  required:
                  - name
                  type: object
                type: array
              enforcedNamespaceLabel:
                description: EnforcedNamespaceLabel enforces adding a namespace label
                  of origin for each alert and metric that is user created. The label
                  value will always be the namespace of the object that is being created.
                type: string
              evaluationInterval:
                description: Interval between consecutive evaluations.
                type: string
              externalPrefix:
                description: The external URL the Thanos Ruler instances will be available
                  under. This is necessary to generate correct URLs. This is necessary
                  if Thanos Ruler is not served from root of a DNS name.
                type: string
              grpcServerTlsConfig:
                description: 'GRPCServerTLSConfig configures the gRPC server from
                  which Thanos Querier reads recorded rule data. Note: Currently only
                  the CAFile, CertFile, and KeyFile fields are supported. Maps to
                  the ''--grpc-server-tls-*'' CLI args.'
                properties:
                  ca:
                    description: Stuct containing the CA cert to use for the targets.
                    properties:
                      configMap:
                        description: ConfigMap containing data to use for the targets.
                        properties:
                          key:
                            description: The key to select.
                            type: string
                          name:
                            description: 'Name of the referent. More info: https://kubernetes.io/docs/concepts/overview/working-with-objects/names/#names
                              TODO: Add other useful fields. apiVersion, kind, uid?'
                            type: string
                          optional:
                            description: Specify whether the ConfigMap or its key
                              must be defined
                            type: boolean
                        required:
                        - key
                        type: object
                      secret:
                        description: Secret containing data to use for the targets.
                        properties:
                          key:
                            description: The key of the secret to select from.  Must
                              be a valid secret key.
                            type: string
                          name:
                            description: 'Name of the referent. More info: https://kubernetes.io/docs/concepts/overview/working-with-objects/names/#names
                              TODO: Add other useful fields. apiVersion, kind, uid?'
                            type: string
                          optional:
                            description: Specify whether the Secret or its key must
                              be defined
                            type: boolean
                        required:
                        - key
                        type: object
                    type: object
                  caFile:
                    description: Path to the CA cert in the Prometheus container to
                      use for the targets.
                    type: string
                  cert:
                    description: Struct containing the client cert file for the targets.
                    properties:
                      configMap:
                        description: ConfigMap containing data to use for the targets.
                        properties:
                          key:
                            description: The key to select.
                            type: string
                          name:
                            description: 'Name of the referent. More info: https://kubernetes.io/docs/concepts/overview/working-with-objects/names/#names
                              TODO: Add other useful fields. apiVersion, kind, uid?'
                            type: string
                          optional:
                            description: Specify whether the ConfigMap or its key
                              must be defined
                            type: boolean
                        required:
                        - key
                        type: object
                      secret:
                        description: Secret containing data to use for the targets.
                        properties:
                          key:
                            description: The key of the secret to select from.  Must
                              be a valid secret key.
                            type: string
                          name:
                            description: 'Name of the referent. More info: https://kubernetes.io/docs/concepts/overview/working-with-objects/names/#names
                              TODO: Add other useful fields. apiVersion, kind, uid?'
                            type: string
                          optional:
                            description: Specify whether the Secret or its key must
                              be defined
                            type: boolean
                        required:
                        - key
                        type: object
                    type: object
                  certFile:
                    description: Path to the client cert file in the Prometheus container
                      for the targets.
                    type: string
                  insecureSkipVerify:
                    description: Disable target certificate validation.
                    type: boolean
                  keyFile:
                    description: Path to the client key file in the Prometheus container
                      for the targets.
                    type: string
                  keySecret:
                    description: Secret containing the client key file for the targets.
                    properties:
                      key:
                        description: The key of the secret to select from.  Must be
                          a valid secret key.
                        type: string
                      name:
                        description: 'Name of the referent. More info: https://kubernetes.io/docs/concepts/overview/working-with-objects/names/#names
                          TODO: Add other useful fields. apiVersion, kind, uid?'
                        type: string
                      optional:
                        description: Specify whether the Secret or its key must be
                          defined
                        type: boolean
                    required:
                    - key
                    type: object
                  serverName:
                    description: Used to verify the hostname for the targets.
                    type: string
                type: object
              image:
                description: Thanos container image URL.
                type: string
              imagePullSecrets:
                description: An optional list of references to secrets in the same
                  namespace to use for pulling thanos images from registries see http://kubernetes.io/docs/user-guide/images#specifying-imagepullsecrets-on-a-pod
                items:
                  description: LocalObjectReference contains enough information to
                    let you locate the referenced object inside the same namespace.
                  properties:
                    name:
                      description: 'Name of the referent. More info: https://kubernetes.io/docs/concepts/overview/working-with-objects/names/#names
                        TODO: Add other useful fields. apiVersion, kind, uid?'
                      type: string
                  type: object
                type: array
              initContainers:
                description: 'InitContainers allows adding initContainers to the pod
                  definition. Those can be used to e.g. fetch secrets for injection
                  into the ThanosRuler configuration from external sources. Any errors
                  during the execution of an initContainer will lead to a restart
                  of the Pod. More info: https://kubernetes.io/docs/concepts/workloads/pods/init-containers/
                  Using initContainers for any use case other then secret fetching
                  is entirely outside the scope of what the maintainers will support
                  and by doing so, you accept that this behaviour may break at any
                  time without notice.'
                items:
                  description: A single application container that you want to run
                    within a pod.
                  properties:
                    args:
                      description: 'Arguments to the entrypoint. The docker image''s
                        CMD is used if this is not provided. Variable references $(VAR_NAME)
                        are expanded using the container''s environment. If a variable
                        cannot be resolved, the reference in the input string will
                        be unchanged. The $(VAR_NAME) syntax can be escaped with a
                        double $$, ie: $$(VAR_NAME). Escaped references will never
                        be expanded, regardless of whether the variable exists or
                        not. Cannot be updated. More info: https://kubernetes.io/docs/tasks/inject-data-application/define-command-argument-container/#running-a-command-in-a-shell'
                      items:
                        type: string
                      type: array
                    command:
                      description: 'Entrypoint array. Not executed within a shell.
                        The docker image''s ENTRYPOINT is used if this is not provided.
                        Variable references $(VAR_NAME) are expanded using the container''s
                        environment. If a variable cannot be resolved, the reference
                        in the input string will be unchanged. The $(VAR_NAME) syntax
                        can be escaped with a double $$, ie: $$(VAR_NAME). Escaped
                        references will never be expanded, regardless of whether the
                        variable exists or not. Cannot be updated. More info: https://kubernetes.io/docs/tasks/inject-data-application/define-command-argument-container/#running-a-command-in-a-shell'
                      items:
                        type: string
                      type: array
                    env:
                      description: List of environment variables to set in the container.
                        Cannot be updated.
                      items:
                        description: EnvVar represents an environment variable present
                          in a Container.
                        properties:
                          name:
                            description: Name of the environment variable. Must be
                              a C_IDENTIFIER.
                            type: string
                          value:
                            description: 'Variable references $(VAR_NAME) are expanded
                              using the previous defined environment variables in
                              the container and any service environment variables.
                              If a variable cannot be resolved, the reference in the
                              input string will be unchanged. The $(VAR_NAME) syntax
                              can be escaped with a double $$, ie: $$(VAR_NAME). Escaped
                              references will never be expanded, regardless of whether
                              the variable exists or not. Defaults to "".'
                            type: string
                          valueFrom:
                            description: Source for the environment variable's value.
                              Cannot be used if value is not empty.
                            properties:
                              configMapKeyRef:
                                description: Selects a key of a ConfigMap.
                                properties:
                                  key:
                                    description: The key to select.
                                    type: string
                                  name:
                                    description: 'Name of the referent. More info:
                                      https://kubernetes.io/docs/concepts/overview/working-with-objects/names/#names
                                      TODO: Add other useful fields. apiVersion, kind,
                                      uid?'
                                    type: string
                                  optional:
                                    description: Specify whether the ConfigMap or
                                      its key must be defined
                                    type: boolean
                                required:
                                - key
                                type: object
                              fieldRef:
                                description: 'Selects a field of the pod: supports
                                  metadata.name, metadata.namespace, metadata.labels,
                                  metadata.annotations, spec.nodeName, spec.serviceAccountName,
                                  status.hostIP, status.podIP, status.podIPs.'
                                properties:
                                  apiVersion:
                                    description: Version of the schema the FieldPath
                                      is written in terms of, defaults to "v1".
                                    type: string
                                  fieldPath:
                                    description: Path of the field to select in the
                                      specified API version.
                                    type: string
                                required:
                                - fieldPath
                                type: object
                              resourceFieldRef:
                                description: 'Selects a resource of the container:
                                  only resources limits and requests (limits.cpu,
                                  limits.memory, limits.ephemeral-storage, requests.cpu,
                                  requests.memory and requests.ephemeral-storage)
                                  are currently supported.'
                                properties:
                                  containerName:
                                    description: 'Container name: required for volumes,
                                      optional for env vars'
                                    type: string
                                  divisor:
                                    description: Specifies the output format of the
                                      exposed resources, defaults to "1"
                                    type: string
                                  resource:
                                    description: 'Required: resource to select'
                                    type: string
                                required:
                                - resource
                                type: object
                              secretKeyRef:
                                description: Selects a key of a secret in the pod's
                                  namespace
                                properties:
                                  key:
                                    description: The key of the secret to select from.  Must
                                      be a valid secret key.
                                    type: string
                                  name:
                                    description: 'Name of the referent. More info:
                                      https://kubernetes.io/docs/concepts/overview/working-with-objects/names/#names
                                      TODO: Add other useful fields. apiVersion, kind,
                                      uid?'
                                    type: string
                                  optional:
                                    description: Specify whether the Secret or its
                                      key must be defined
                                    type: boolean
                                required:
                                - key
                                type: object
                            type: object
                        required:
                        - name
                        type: object
                      type: array
                    envFrom:
                      description: List of sources to populate environment variables
                        in the container. The keys defined within a source must be
                        a C_IDENTIFIER. All invalid keys will be reported as an event
                        when the container is starting. When a key exists in multiple
                        sources, the value associated with the last source will take
                        precedence. Values defined by an Env with a duplicate key
                        will take precedence. Cannot be updated.
                      items:
                        description: EnvFromSource represents the source of a set
                          of ConfigMaps
                        properties:
                          configMapRef:
                            description: The ConfigMap to select from
                            properties:
                              name:
                                description: 'Name of the referent. More info: https://kubernetes.io/docs/concepts/overview/working-with-objects/names/#names
                                  TODO: Add other useful fields. apiVersion, kind,
                                  uid?'
                                type: string
                              optional:
                                description: Specify whether the ConfigMap must be
                                  defined
                                type: boolean
                            type: object
                          prefix:
                            description: An optional identifier to prepend to each
                              key in the ConfigMap. Must be a C_IDENTIFIER.
                            type: string
                          secretRef:
                            description: The Secret to select from
                            properties:
                              name:
                                description: 'Name of the referent. More info: https://kubernetes.io/docs/concepts/overview/working-with-objects/names/#names
                                  TODO: Add other useful fields. apiVersion, kind,
                                  uid?'
                                type: string
                              optional:
                                description: Specify whether the Secret must be defined
                                type: boolean
                            type: object
                        type: object
                      type: array
                    image:
                      description: 'Docker image name. More info: https://kubernetes.io/docs/concepts/containers/images
                        This field is optional to allow higher level config management
                        to default or override container images in workload controllers
                        like Deployments and StatefulSets.'
                      type: string
                    imagePullPolicy:
                      description: 'Image pull policy. One of Always, Never, IfNotPresent.
                        Defaults to Always if :latest tag is specified, or IfNotPresent
                        otherwise. Cannot be updated. More info: https://kubernetes.io/docs/concepts/containers/images#updating-images'
                      type: string
                    lifecycle:
                      description: Actions that the management system should take
                        in response to container lifecycle events. Cannot be updated.
                      properties:
                        postStart:
                          description: 'PostStart is called immediately after a container
                            is created. If the handler fails, the container is terminated
                            and restarted according to its restart policy. Other management
                            of the container blocks until the hook completes. More
                            info: https://kubernetes.io/docs/concepts/containers/container-lifecycle-hooks/#container-hooks'
                          properties:
                            exec:
                              description: One and only one of the following should
                                be specified. Exec specifies the action to take.
                              properties:
                                command:
                                  description: Command is the command line to execute
                                    inside the container, the working directory for
                                    the command  is root ('/') in the container's
                                    filesystem. The command is simply exec'd, it is
                                    not run inside a shell, so traditional shell instructions
                                    ('|', etc) won't work. To use a shell, you need
                                    to explicitly call out to that shell. Exit status
                                    of 0 is treated as live/healthy and non-zero is
                                    unhealthy.
                                  items:
                                    type: string
                                  type: array
                              type: object
                            httpGet:
                              description: HTTPGet specifies the http request to perform.
                              properties:
                                host:
                                  description: Host name to connect to, defaults to
                                    the pod IP. You probably want to set "Host" in
                                    httpHeaders instead.
                                  type: string
                                httpHeaders:
                                  description: Custom headers to set in the request.
                                    HTTP allows repeated headers.
                                  items:
                                    description: HTTPHeader describes a custom header
                                      to be used in HTTP probes
                                    properties:
                                      name:
                                        description: The header field name
                                        type: string
                                      value:
                                        description: The header field value
                                        type: string
                                    required:
                                    - name
                                    - value
                                    type: object
                                  type: array
                                path:
                                  description: Path to access on the HTTP server.
                                  type: string
                                port:
                                  anyOf:
                                  - type: integer
                                  - type: string
                                  description: Name or number of the port to access
                                    on the container. Number must be in the range
                                    1 to 65535. Name must be an IANA_SVC_NAME.
                                  x-kubernetes-int-or-string: true
                                scheme:
                                  description: Scheme to use for connecting to the
                                    host. Defaults to HTTP.
                                  type: string
                              required:
                              - port
                              type: object
                            tcpSocket:
                              description: 'TCPSocket specifies an action involving
                                a TCP port. TCP hooks not yet supported TODO: implement
                                a realistic TCP lifecycle hook'
                              properties:
                                host:
                                  description: 'Optional: Host name to connect to,
                                    defaults to the pod IP.'
                                  type: string
                                port:
                                  anyOf:
                                  - type: integer
                                  - type: string
                                  description: Number or name of the port to access
                                    on the container. Number must be in the range
                                    1 to 65535. Name must be an IANA_SVC_NAME.
                                  x-kubernetes-int-or-string: true
                              required:
                              - port
                              type: object
                          type: object
                        preStop:
                          description: 'PreStop is called immediately before a container
                            is terminated due to an API request or management event
                            such as liveness/startup probe failure, preemption, resource
                            contention, etc. The handler is not called if the container
                            crashes or exits. The reason for termination is passed
                            to the handler. The Pod''s termination grace period countdown
                            begins before the PreStop hooked is executed. Regardless
                            of the outcome of the handler, the container will eventually
                            terminate within the Pod''s termination grace period.
                            Other management of the container blocks until the hook
                            completes or until the termination grace period is reached.
                            More info: https://kubernetes.io/docs/concepts/containers/container-lifecycle-hooks/#container-hooks'
                          properties:
                            exec:
                              description: One and only one of the following should
                                be specified. Exec specifies the action to take.
                              properties:
                                command:
                                  description: Command is the command line to execute
                                    inside the container, the working directory for
                                    the command  is root ('/') in the container's
                                    filesystem. The command is simply exec'd, it is
                                    not run inside a shell, so traditional shell instructions
                                    ('|', etc) won't work. To use a shell, you need
                                    to explicitly call out to that shell. Exit status
                                    of 0 is treated as live/healthy and non-zero is
                                    unhealthy.
                                  items:
                                    type: string
                                  type: array
                              type: object
                            httpGet:
                              description: HTTPGet specifies the http request to perform.
                              properties:
                                host:
                                  description: Host name to connect to, defaults to
                                    the pod IP. You probably want to set "Host" in
                                    httpHeaders instead.
                                  type: string
                                httpHeaders:
                                  description: Custom headers to set in the request.
                                    HTTP allows repeated headers.
                                  items:
                                    description: HTTPHeader describes a custom header
                                      to be used in HTTP probes
                                    properties:
                                      name:
                                        description: The header field name
                                        type: string
                                      value:
                                        description: The header field value
                                        type: string
                                    required:
                                    - name
                                    - value
                                    type: object
                                  type: array
                                path:
                                  description: Path to access on the HTTP server.
                                  type: string
                                port:
                                  anyOf:
                                  - type: integer
                                  - type: string
                                  description: Name or number of the port to access
                                    on the container. Number must be in the range
                                    1 to 65535. Name must be an IANA_SVC_NAME.
                                  x-kubernetes-int-or-string: true
                                scheme:
                                  description: Scheme to use for connecting to the
                                    host. Defaults to HTTP.
                                  type: string
                              required:
                              - port
                              type: object
                            tcpSocket:
                              description: 'TCPSocket specifies an action involving
                                a TCP port. TCP hooks not yet supported TODO: implement
                                a realistic TCP lifecycle hook'
                              properties:
                                host:
                                  description: 'Optional: Host name to connect to,
                                    defaults to the pod IP.'
                                  type: string
                                port:
                                  anyOf:
                                  - type: integer
                                  - type: string
                                  description: Number or name of the port to access
                                    on the container. Number must be in the range
                                    1 to 65535. Name must be an IANA_SVC_NAME.
                                  x-kubernetes-int-or-string: true
                              required:
                              - port
                              type: object
                          type: object
                      type: object
                    livenessProbe:
                      description: 'Periodic probe of container liveness. Container
                        will be restarted if the probe fails. Cannot be updated. More
                        info: https://kubernetes.io/docs/concepts/workloads/pods/pod-lifecycle#container-probes'
                      properties:
                        exec:
                          description: One and only one of the following should be
                            specified. Exec specifies the action to take.
                          properties:
                            command:
                              description: Command is the command line to execute
                                inside the container, the working directory for the
                                command  is root ('/') in the container's filesystem.
                                The command is simply exec'd, it is not run inside
                                a shell, so traditional shell instructions ('|', etc)
                                won't work. To use a shell, you need to explicitly
                                call out to that shell. Exit status of 0 is treated
                                as live/healthy and non-zero is unhealthy.
                              items:
                                type: string
                              type: array
                          type: object
                        failureThreshold:
                          description: Minimum consecutive failures for the probe
                            to be considered failed after having succeeded. Defaults
                            to 3. Minimum value is 1.
                          format: int32
                          type: integer
                        httpGet:
                          description: HTTPGet specifies the http request to perform.
                          properties:
                            host:
                              description: Host name to connect to, defaults to the
                                pod IP. You probably want to set "Host" in httpHeaders
                                instead.
                              type: string
                            httpHeaders:
                              description: Custom headers to set in the request. HTTP
                                allows repeated headers.
                              items:
                                description: HTTPHeader describes a custom header
                                  to be used in HTTP probes
                                properties:
                                  name:
                                    description: The header field name
                                    type: string
                                  value:
                                    description: The header field value
                                    type: string
                                required:
                                - name
                                - value
                                type: object
                              type: array
                            path:
                              description: Path to access on the HTTP server.
                              type: string
                            port:
                              anyOf:
                              - type: integer
                              - type: string
                              description: Name or number of the port to access on
                                the container. Number must be in the range 1 to 65535.
                                Name must be an IANA_SVC_NAME.
                              x-kubernetes-int-or-string: true
                            scheme:
                              description: Scheme to use for connecting to the host.
                                Defaults to HTTP.
                              type: string
                          required:
                          - port
                          type: object
                        initialDelaySeconds:
                          description: 'Number of seconds after the container has
                            started before liveness probes are initiated. More info:
                            https://kubernetes.io/docs/concepts/workloads/pods/pod-lifecycle#container-probes'
                          format: int32
                          type: integer
                        periodSeconds:
                          description: How often (in seconds) to perform the probe.
                            Default to 10 seconds. Minimum value is 1.
                          format: int32
                          type: integer
                        successThreshold:
                          description: Minimum consecutive successes for the probe
                            to be considered successful after having failed. Defaults
                            to 1. Must be 1 for liveness and startup. Minimum value
                            is 1.
                          format: int32
                          type: integer
                        tcpSocket:
                          description: 'TCPSocket specifies an action involving a
                            TCP port. TCP hooks not yet supported TODO: implement
                            a realistic TCP lifecycle hook'
                          properties:
                            host:
                              description: 'Optional: Host name to connect to, defaults
                                to the pod IP.'
                              type: string
                            port:
                              anyOf:
                              - type: integer
                              - type: string
                              description: Number or name of the port to access on
                                the container. Number must be in the range 1 to 65535.
                                Name must be an IANA_SVC_NAME.
                              x-kubernetes-int-or-string: true
                          required:
                          - port
                          type: object
                        timeoutSeconds:
                          description: 'Number of seconds after which the probe times
                            out. Defaults to 1 second. Minimum value is 1. More info:
                            https://kubernetes.io/docs/concepts/workloads/pods/pod-lifecycle#container-probes'
                          format: int32
                          type: integer
                      type: object
                    name:
                      description: Name of the container specified as a DNS_LABEL.
                        Each container in a pod must have a unique name (DNS_LABEL).
                        Cannot be updated.
                      type: string
                    ports:
                      description: List of ports to expose from the container. Exposing
                        a port here gives the system additional information about
                        the network connections a container uses, but is primarily
                        informational. Not specifying a port here DOES NOT prevent
                        that port from being exposed. Any port which is listening
                        on the default "0.0.0.0" address inside a container will be
                        accessible from the network. Cannot be updated.
                      items:
                        description: ContainerPort represents a network port in a
                          single container.
                        properties:
                          containerPort:
                            description: Number of port to expose on the pod's IP
                              address. This must be a valid port number, 0 < x < 65536.
                            format: int32
                            type: integer
                          hostIP:
                            description: What host IP to bind the external port to.
                            type: string
                          hostPort:
                            description: Number of port to expose on the host. If
                              specified, this must be a valid port number, 0 < x <
                              65536. If HostNetwork is specified, this must match
                              ContainerPort. Most containers do not need this.
                            format: int32
                            type: integer
                          name:
                            description: If specified, this must be an IANA_SVC_NAME
                              and unique within the pod. Each named port in a pod
                              must have a unique name. Name for the port that can
                              be referred to by services.
                            type: string
                          protocol:
                            description: Protocol for port. Must be UDP, TCP, or SCTP.
                              Defaults to "TCP".
                            type: string
                        required:
                        - containerPort
                        type: object
                      type: array
                    readinessProbe:
                      description: 'Periodic probe of container service readiness.
                        Container will be removed from service endpoints if the probe
                        fails. Cannot be updated. More info: https://kubernetes.io/docs/concepts/workloads/pods/pod-lifecycle#container-probes'
                      properties:
                        exec:
                          description: One and only one of the following should be
                            specified. Exec specifies the action to take.
                          properties:
                            command:
                              description: Command is the command line to execute
                                inside the container, the working directory for the
                                command  is root ('/') in the container's filesystem.
                                The command is simply exec'd, it is not run inside
                                a shell, so traditional shell instructions ('|', etc)
                                won't work. To use a shell, you need to explicitly
                                call out to that shell. Exit status of 0 is treated
                                as live/healthy and non-zero is unhealthy.
                              items:
                                type: string
                              type: array
                          type: object
                        failureThreshold:
                          description: Minimum consecutive failures for the probe
                            to be considered failed after having succeeded. Defaults
                            to 3. Minimum value is 1.
                          format: int32
                          type: integer
                        httpGet:
                          description: HTTPGet specifies the http request to perform.
                          properties:
                            host:
                              description: Host name to connect to, defaults to the
                                pod IP. You probably want to set "Host" in httpHeaders
                                instead.
                              type: string
                            httpHeaders:
                              description: Custom headers to set in the request. HTTP
                                allows repeated headers.
                              items:
                                description: HTTPHeader describes a custom header
                                  to be used in HTTP probes
                                properties:
                                  name:
                                    description: The header field name
                                    type: string
                                  value:
                                    description: The header field value
                                    type: string
                                required:
                                - name
                                - value
                                type: object
                              type: array
                            path:
                              description: Path to access on the HTTP server.
                              type: string
                            port:
                              anyOf:
                              - type: integer
                              - type: string
                              description: Name or number of the port to access on
                                the container. Number must be in the range 1 to 65535.
                                Name must be an IANA_SVC_NAME.
                              x-kubernetes-int-or-string: true
                            scheme:
                              description: Scheme to use for connecting to the host.
                                Defaults to HTTP.
                              type: string
                          required:
                          - port
                          type: object
                        initialDelaySeconds:
                          description: 'Number of seconds after the container has
                            started before liveness probes are initiated. More info:
                            https://kubernetes.io/docs/concepts/workloads/pods/pod-lifecycle#container-probes'
                          format: int32
                          type: integer
                        periodSeconds:
                          description: How often (in seconds) to perform the probe.
                            Default to 10 seconds. Minimum value is 1.
                          format: int32
                          type: integer
                        successThreshold:
                          description: Minimum consecutive successes for the probe
                            to be considered successful after having failed. Defaults
                            to 1. Must be 1 for liveness and startup. Minimum value
                            is 1.
                          format: int32
                          type: integer
                        tcpSocket:
                          description: 'TCPSocket specifies an action involving a
                            TCP port. TCP hooks not yet supported TODO: implement
                            a realistic TCP lifecycle hook'
                          properties:
                            host:
                              description: 'Optional: Host name to connect to, defaults
                                to the pod IP.'
                              type: string
                            port:
                              anyOf:
                              - type: integer
                              - type: string
                              description: Number or name of the port to access on
                                the container. Number must be in the range 1 to 65535.
                                Name must be an IANA_SVC_NAME.
                              x-kubernetes-int-or-string: true
                          required:
                          - port
                          type: object
                        timeoutSeconds:
                          description: 'Number of seconds after which the probe times
                            out. Defaults to 1 second. Minimum value is 1. More info:
                            https://kubernetes.io/docs/concepts/workloads/pods/pod-lifecycle#container-probes'
                          format: int32
                          type: integer
                      type: object
                    resources:
                      description: 'Compute Resources required by this container.
                        Cannot be updated. More info: https://kubernetes.io/docs/concepts/configuration/manage-compute-resources-container/'
                      properties:
                        limits:
                          additionalProperties:
                            type: string
                          description: 'Limits describes the maximum amount of compute
                            resources allowed. More info: https://kubernetes.io/docs/concepts/configuration/manage-compute-resources-container/'
                          type: object
                        requests:
                          additionalProperties:
                            type: string
                          description: 'Requests describes the minimum amount of compute
                            resources required. If Requests is omitted for a container,
                            it defaults to Limits if that is explicitly specified,
                            otherwise to an implementation-defined value. More info:
                            https://kubernetes.io/docs/concepts/configuration/manage-compute-resources-container/'
                          type: object
                      type: object
                    securityContext:
                      description: 'Security options the pod should run with. More
                        info: https://kubernetes.io/docs/concepts/policy/security-context/
                        More info: https://kubernetes.io/docs/tasks/configure-pod-container/security-context/'
                      properties:
                        allowPrivilegeEscalation:
                          description: 'AllowPrivilegeEscalation controls whether
                            a process can gain more privileges than its parent process.
                            This bool directly controls if the no_new_privs flag will
                            be set on the container process. AllowPrivilegeEscalation
                            is true always when the container is: 1) run as Privileged
                            2) has CAP_SYS_ADMIN'
                          type: boolean
                        capabilities:
                          description: The capabilities to add/drop when running containers.
                            Defaults to the default set of capabilities granted by
                            the container runtime.
                          properties:
                            add:
                              description: Added capabilities
                              items:
                                description: Capability represent POSIX capabilities
                                  type
                                type: string
                              type: array
                            drop:
                              description: Removed capabilities
                              items:
                                description: Capability represent POSIX capabilities
                                  type
                                type: string
                              type: array
                          type: object
                        privileged:
                          description: Run container in privileged mode. Processes
                            in privileged containers are essentially equivalent to
                            root on the host. Defaults to false.
                          type: boolean
                        procMount:
                          description: procMount denotes the type of proc mount to
                            use for the containers. The default is DefaultProcMount
                            which uses the container runtime defaults for readonly
                            paths and masked paths. This requires the ProcMountType
                            feature flag to be enabled.
                          type: string
                        readOnlyRootFilesystem:
                          description: Whether this container has a read-only root
                            filesystem. Default is false.
                          type: boolean
                        runAsGroup:
                          description: The GID to run the entrypoint of the container
                            process. Uses runtime default if unset. May also be set
                            in PodSecurityContext.  If set in both SecurityContext
                            and PodSecurityContext, the value specified in SecurityContext
                            takes precedence.
                          format: int64
                          type: integer
                        runAsNonRoot:
                          description: Indicates that the container must run as a
                            non-root user. If true, the Kubelet will validate the
                            image at runtime to ensure that it does not run as UID
                            0 (root) and fail to start the container if it does. If
                            unset or false, no such validation will be performed.
                            May also be set in PodSecurityContext.  If set in both
                            SecurityContext and PodSecurityContext, the value specified
                            in SecurityContext takes precedence.
                          type: boolean
                        runAsUser:
                          description: The UID to run the entrypoint of the container
                            process. Defaults to user specified in image metadata
                            if unspecified. May also be set in PodSecurityContext.  If
                            set in both SecurityContext and PodSecurityContext, the
                            value specified in SecurityContext takes precedence.
                          format: int64
                          type: integer
                        seLinuxOptions:
                          description: The SELinux context to be applied to the container.
                            If unspecified, the container runtime will allocate a
                            random SELinux context for each container.  May also be
                            set in PodSecurityContext.  If set in both SecurityContext
                            and PodSecurityContext, the value specified in SecurityContext
                            takes precedence.
                          properties:
                            level:
                              description: Level is SELinux level label that applies
                                to the container.
                              type: string
                            role:
                              description: Role is a SELinux role label that applies
                                to the container.
                              type: string
                            type:
                              description: Type is a SELinux type label that applies
                                to the container.
                              type: string
                            user:
                              description: User is a SELinux user label that applies
                                to the container.
                              type: string
                          type: object
                        windowsOptions:
                          description: The Windows specific settings applied to all
                            containers. If unspecified, the options from the PodSecurityContext
                            will be used. If set in both SecurityContext and PodSecurityContext,
                            the value specified in SecurityContext takes precedence.
                          properties:
                            gmsaCredentialSpec:
                              description: GMSACredentialSpec is where the GMSA admission
                                webhook (https://github.com/kubernetes-sigs/windows-gmsa)
                                inlines the contents of the GMSA credential spec named
                                by the GMSACredentialSpecName field.
                              type: string
                            gmsaCredentialSpecName:
                              description: GMSACredentialSpecName is the name of the
                                GMSA credential spec to use.
                              type: string
                            runAsUserName:
                              description: The UserName in Windows to run the entrypoint
                                of the container process. Defaults to the user specified
                                in image metadata if unspecified. May also be set
                                in PodSecurityContext. If set in both SecurityContext
                                and PodSecurityContext, the value specified in SecurityContext
                                takes precedence.
                              type: string
                          type: object
                      type: object
                    startupProbe:
                      description: 'StartupProbe indicates that the Pod has successfully
                        initialized. If specified, no other probes are executed until
                        this completes successfully. If this probe fails, the Pod
                        will be restarted, just as if the livenessProbe failed. This
                        can be used to provide different probe parameters at the beginning
                        of a Pod''s lifecycle, when it might take a long time to load
                        data or warm a cache, than during steady-state operation.
                        This cannot be updated. This is a beta feature enabled by
                        the StartupProbe feature flag. More info: https://kubernetes.io/docs/concepts/workloads/pods/pod-lifecycle#container-probes'
                      properties:
                        exec:
                          description: One and only one of the following should be
                            specified. Exec specifies the action to take.
                          properties:
                            command:
                              description: Command is the command line to execute
                                inside the container, the working directory for the
                                command  is root ('/') in the container's filesystem.
                                The command is simply exec'd, it is not run inside
                                a shell, so traditional shell instructions ('|', etc)
                                won't work. To use a shell, you need to explicitly
                                call out to that shell. Exit status of 0 is treated
                                as live/healthy and non-zero is unhealthy.
                              items:
                                type: string
                              type: array
                          type: object
                        failureThreshold:
                          description: Minimum consecutive failures for the probe
                            to be considered failed after having succeeded. Defaults
                            to 3. Minimum value is 1.
                          format: int32
                          type: integer
                        httpGet:
                          description: HTTPGet specifies the http request to perform.
                          properties:
                            host:
                              description: Host name to connect to, defaults to the
                                pod IP. You probably want to set "Host" in httpHeaders
                                instead.
                              type: string
                            httpHeaders:
                              description: Custom headers to set in the request. HTTP
                                allows repeated headers.
                              items:
                                description: HTTPHeader describes a custom header
                                  to be used in HTTP probes
                                properties:
                                  name:
                                    description: The header field name
                                    type: string
                                  value:
                                    description: The header field value
                                    type: string
                                required:
                                - name
                                - value
                                type: object
                              type: array
                            path:
                              description: Path to access on the HTTP server.
                              type: string
                            port:
                              anyOf:
                              - type: integer
                              - type: string
                              description: Name or number of the port to access on
                                the container. Number must be in the range 1 to 65535.
                                Name must be an IANA_SVC_NAME.
                              x-kubernetes-int-or-string: true
                            scheme:
                              description: Scheme to use for connecting to the host.
                                Defaults to HTTP.
                              type: string
                          required:
                          - port
                          type: object
                        initialDelaySeconds:
                          description: 'Number of seconds after the container has
                            started before liveness probes are initiated. More info:
                            https://kubernetes.io/docs/concepts/workloads/pods/pod-lifecycle#container-probes'
                          format: int32
                          type: integer
                        periodSeconds:
                          description: How often (in seconds) to perform the probe.
                            Default to 10 seconds. Minimum value is 1.
                          format: int32
                          type: integer
                        successThreshold:
                          description: Minimum consecutive successes for the probe
                            to be considered successful after having failed. Defaults
                            to 1. Must be 1 for liveness and startup. Minimum value
                            is 1.
                          format: int32
                          type: integer
                        tcpSocket:
                          description: 'TCPSocket specifies an action involving a
                            TCP port. TCP hooks not yet supported TODO: implement
                            a realistic TCP lifecycle hook'
                          properties:
                            host:
                              description: 'Optional: Host name to connect to, defaults
                                to the pod IP.'
                              type: string
                            port:
                              anyOf:
                              - type: integer
                              - type: string
                              description: Number or name of the port to access on
                                the container. Number must be in the range 1 to 65535.
                                Name must be an IANA_SVC_NAME.
                              x-kubernetes-int-or-string: true
                          required:
                          - port
                          type: object
                        timeoutSeconds:
                          description: 'Number of seconds after which the probe times
                            out. Defaults to 1 second. Minimum value is 1. More info:
                            https://kubernetes.io/docs/concepts/workloads/pods/pod-lifecycle#container-probes'
                          format: int32
                          type: integer
                      type: object
                    stdin:
                      description: Whether this container should allocate a buffer
                        for stdin in the container runtime. If this is not set, reads
                        from stdin in the container will always result in EOF. Default
                        is false.
                      type: boolean
                    stdinOnce:
                      description: Whether the container runtime should close the
                        stdin channel after it has been opened by a single attach.
                        When stdin is true the stdin stream will remain open across
                        multiple attach sessions. If stdinOnce is set to true, stdin
                        is opened on container start, is empty until the first client
                        attaches to stdin, and then remains open and accepts data
                        until the client disconnects, at which time stdin is closed
                        and remains closed until the container is restarted. If this
                        flag is false, a container processes that reads from stdin
                        will never receive an EOF. Default is false
                      type: boolean
                    terminationMessagePath:
                      description: 'Optional: Path at which the file to which the
                        container''s termination message will be written is mounted
                        into the container''s filesystem. Message written is intended
                        to be brief final status, such as an assertion failure message.
                        Will be truncated by the node if greater than 4096 bytes.
                        The total message length across all containers will be limited
                        to 12kb. Defaults to /dev/termination-log. Cannot be updated.'
                      type: string
                    terminationMessagePolicy:
                      description: Indicate how the termination message should be
                        populated. File will use the contents of terminationMessagePath
                        to populate the container status message on both success and
                        failure. FallbackToLogsOnError will use the last chunk of
                        container log output if the termination message file is empty
                        and the container exited with an error. The log output is
                        limited to 2048 bytes or 80 lines, whichever is smaller. Defaults
                        to File. Cannot be updated.
                      type: string
                    tty:
                      description: Whether this container should allocate a TTY for
                        itself, also requires 'stdin' to be true. Default is false.
                      type: boolean
                    volumeDevices:
                      description: volumeDevices is the list of block devices to be
                        used by the container.
                      items:
                        description: volumeDevice describes a mapping of a raw block
                          device within a container.
                        properties:
                          devicePath:
                            description: devicePath is the path inside of the container
                              that the device will be mapped to.
                            type: string
                          name:
                            description: name must match the name of a persistentVolumeClaim
                              in the pod
                            type: string
                        required:
                        - devicePath
                        - name
                        type: object
                      type: array
                    volumeMounts:
                      description: Pod volumes to mount into the container's filesystem.
                        Cannot be updated.
                      items:
                        description: VolumeMount describes a mounting of a Volume
                          within a container.
                        properties:
                          mountPath:
                            description: Path within the container at which the volume
                              should be mounted.  Must not contain ':'.
                            type: string
                          mountPropagation:
                            description: mountPropagation determines how mounts are
                              propagated from the host to container and the other
                              way around. When not set, MountPropagationNone is used.
                              This field is beta in 1.10.
                            type: string
                          name:
                            description: This must match the Name of a Volume.
                            type: string
                          readOnly:
                            description: Mounted read-only if true, read-write otherwise
                              (false or unspecified). Defaults to false.
                            type: boolean
                          subPath:
                            description: Path within the volume from which the container's
                              volume should be mounted. Defaults to "" (volume's root).
                            type: string
                          subPathExpr:
                            description: Expanded path within the volume from which
                              the container's volume should be mounted. Behaves similarly
                              to SubPath but environment variable references $(VAR_NAME)
                              are expanded using the container's environment. Defaults
                              to "" (volume's root). SubPathExpr and SubPath are mutually
                              exclusive.
                            type: string
                        required:
                        - mountPath
                        - name
                        type: object
                      type: array
                    workingDir:
                      description: Container's working directory. If not specified,
                        the container runtime's default will be used, which might
                        be configured in the container image. Cannot be updated.
                      type: string
                  required:
                  - name
                  type: object
                type: array
              labels:
                additionalProperties:
                  type: string
                description: Labels configure the external label pairs to ThanosRuler.
                  If not provided, default replica label `thanos_ruler_replica` will
                  be added as a label and be dropped in alerts.
                type: object
              listenLocal:
                description: ListenLocal makes the Thanos ruler listen on loopback,
                  so that it does not bind against the Pod IP.
                type: boolean
              logFormat:
                description: Log format for ThanosRuler to be configured with.
                type: string
              logLevel:
                description: Log level for ThanosRuler to be configured with.
                type: string
              nodeSelector:
                additionalProperties:
                  type: string
                description: Define which Nodes the Pods are scheduled on.
                type: object
              objectStorageConfig:
                description: ObjectStorageConfig configures object storage in Thanos.
                properties:
                  key:
                    description: The key of the secret to select from.  Must be a
                      valid secret key.
                    type: string
                  name:
                    description: 'Name of the referent. More info: https://kubernetes.io/docs/concepts/overview/working-with-objects/names/#names
                      TODO: Add other useful fields. apiVersion, kind, uid?'
                    type: string
                  optional:
                    description: Specify whether the Secret or its key must be defined
                    type: boolean
                required:
                - key
                type: object
              paused:
                description: When a ThanosRuler deployment is paused, no actions except
                  for deletion will be performed on the underlying objects.
                type: boolean
              podMetadata:
                description: PodMetadata contains Labels and Annotations gets propagated
                  to the thanos ruler pods.
                properties:
                  annotations:
                    additionalProperties:
                      type: string
                    description: 'Annotations is an unstructured key value map stored
                      with a resource that may be set by external tools to store and
                      retrieve arbitrary metadata. They are not queryable and should
                      be preserved when modifying objects. More info: http://kubernetes.io/docs/user-guide/annotations'
                    type: object
                  labels:
                    additionalProperties:
                      type: string
                    description: 'Map of string keys and values that can be used to
                      organize and categorize (scope and select) objects. May match
                      selectors of replication controllers and services. More info:
                      http://kubernetes.io/docs/user-guide/labels'
                    type: object
                  name:
                    description: 'Name must be unique within a namespace. Is required
                      when creating resources, although some resources may allow a
                      client to request the generation of an appropriate name automatically.
                      Name is primarily intended for creation idempotence and configuration
                      definition. Cannot be updated. More info: http://kubernetes.io/docs/user-guide/identifiers#names'
                    type: string
                type: object
              portName:
                description: Port name used for the pods and governing service. This
                  defaults to web
                type: string
              priorityClassName:
                description: Priority class assigned to the Pods
                type: string
              queryConfig:
                description: Define configuration for connecting to thanos query instances.
                  If this is defined, the QueryEndpoints field will be ignored. Maps
                  to the `query.config` CLI argument. Only available with thanos v0.11.0
                  and higher.
                properties:
                  key:
                    description: The key of the secret to select from.  Must be a
                      valid secret key.
                    type: string
                  name:
                    description: 'Name of the referent. More info: https://kubernetes.io/docs/concepts/overview/working-with-objects/names/#names
                      TODO: Add other useful fields. apiVersion, kind, uid?'
                    type: string
                  optional:
                    description: Specify whether the Secret or its key must be defined
                    type: boolean
                required:
                - key
                type: object
              queryEndpoints:
                description: QueryEndpoints defines Thanos querier endpoints from
                  which to query metrics. Maps to the --query flag of thanos ruler.
                items:
                  type: string
                type: array
              replicas:
                description: Number of thanos ruler instances to deploy.
                format: int32
                type: integer
              resources:
                description: Resources defines the resource requirements for single
                  Pods. If not provided, no requests/limits will be set
                properties:
                  limits:
                    additionalProperties:
                      type: string
                    description: 'Limits describes the maximum amount of compute resources
                      allowed. More info: https://kubernetes.io/docs/concepts/configuration/manage-compute-resources-container/'
                    type: object
                  requests:
                    additionalProperties:
                      type: string
                    description: 'Requests describes the minimum amount of compute
                      resources required. If Requests is omitted for a container,
                      it defaults to Limits if that is explicitly specified, otherwise
                      to an implementation-defined value. More info: https://kubernetes.io/docs/concepts/configuration/manage-compute-resources-container/'
                    type: object
                type: object
              retention:
                description: Time duration ThanosRuler shall retain data for. Default
                  is '24h', and must match the regular expression `[0-9]+(ms|s|m|h|d|w|y)`
                  (milliseconds seconds minutes hours days weeks years).
                type: string
              routePrefix:
                description: The route prefix ThanosRuler registers HTTP handlers
                  for. This allows thanos UI to be served on a sub-path.
                type: string
              ruleNamespaceSelector:
                description: Namespaces to be selected for Rules discovery. If unspecified,
                  only the same namespace as the ThanosRuler object is in is used.
                properties:
                  matchExpressions:
                    description: matchExpressions is a list of label selector requirements.
                      The requirements are ANDed.
                    items:
                      description: A label selector requirement is a selector that
                        contains values, a key, and an operator that relates the key
                        and values.
                      properties:
                        key:
                          description: key is the label key that the selector applies
                            to.
                          type: string
                        operator:
                          description: operator represents a key's relationship to
                            a set of values. Valid operators are In, NotIn, Exists
                            and DoesNotExist.
                          type: string
                        values:
                          description: values is an array of string values. If the
                            operator is In or NotIn, the values array must be non-empty.
                            If the operator is Exists or DoesNotExist, the values
                            array must be empty. This array is replaced during a strategic
                            merge patch.
                          items:
                            type: string
                          type: array
                      required:
                      - key
                      - operator
                      type: object
                    type: array
                  matchLabels:
                    additionalProperties:
                      type: string
                    description: matchLabels is a map of {key,value} pairs. A single
                      {key,value} in the matchLabels map is equivalent to an element
                      of matchExpressions, whose key field is "key", the operator
                      is "In", and the values array contains only "value". The requirements
                      are ANDed.
                    type: object
                type: object
              ruleSelector:
                description: A label selector to select which PrometheusRules to mount
                  for alerting and recording.
                properties:
                  matchExpressions:
                    description: matchExpressions is a list of label selector requirements.
                      The requirements are ANDed.
                    items:
                      description: A label selector requirement is a selector that
                        contains values, a key, and an operator that relates the key
                        and values.
                      properties:
                        key:
                          description: key is the label key that the selector applies
                            to.
                          type: string
                        operator:
                          description: operator represents a key's relationship to
                            a set of values. Valid operators are In, NotIn, Exists
                            and DoesNotExist.
                          type: string
                        values:
                          description: values is an array of string values. If the
                            operator is In or NotIn, the values array must be non-empty.
                            If the operator is Exists or DoesNotExist, the values
                            array must be empty. This array is replaced during a strategic
                            merge patch.
                          items:
                            type: string
                          type: array
                      required:
                      - key
                      - operator
                      type: object
                    type: array
                  matchLabels:
                    additionalProperties:
                      type: string
                    description: matchLabels is a map of {key,value} pairs. A single
                      {key,value} in the matchLabels map is equivalent to an element
                      of matchExpressions, whose key field is "key", the operator
                      is "In", and the values array contains only "value". The requirements
                      are ANDed.
                    type: object
                type: object
              securityContext:
                description: SecurityContext holds pod-level security attributes and
                  common container settings. This defaults to the default PodSecurityContext.
                properties:
                  fsGroup:
                    description: "A special supplemental group that applies to all
                      containers in a pod. Some volume types allow the Kubelet to
                      change the ownership of that volume to be owned by the pod:
                      \n 1. The owning GID will be the FSGroup 2. The setgid bit is
                      set (new files created in the volume will be owned by FSGroup)
                      3. The permission bits are OR'd with rw-rw---- \n If unset,
                      the Kubelet will not modify the ownership and permissions of
                      any volume."
                    format: int64
                    type: integer
                  fsGroupChangePolicy:
                    description: 'fsGroupChangePolicy defines behavior of changing
                      ownership and permission of the volume before being exposed
                      inside Pod. This field will only apply to volume types which
                      support fsGroup based ownership(and permissions). It will have
                      no effect on ephemeral volume types such as: secret, configmaps
                      and emptydir. Valid values are "OnRootMismatch" and "Always".
                      If not specified defaults to "Always".'
                    type: string
                  runAsGroup:
                    description: The GID to run the entrypoint of the container process.
                      Uses runtime default if unset. May also be set in SecurityContext.  If
                      set in both SecurityContext and PodSecurityContext, the value
                      specified in SecurityContext takes precedence for that container.
                    format: int64
                    type: integer
                  runAsNonRoot:
                    description: Indicates that the container must run as a non-root
                      user. If true, the Kubelet will validate the image at runtime
                      to ensure that it does not run as UID 0 (root) and fail to start
                      the container if it does. If unset or false, no such validation
                      will be performed. May also be set in SecurityContext.  If set
                      in both SecurityContext and PodSecurityContext, the value specified
                      in SecurityContext takes precedence.
                    type: boolean
                  runAsUser:
                    description: The UID to run the entrypoint of the container process.
                      Defaults to user specified in image metadata if unspecified.
                      May also be set in SecurityContext.  If set in both SecurityContext
                      and PodSecurityContext, the value specified in SecurityContext
                      takes precedence for that container.
                    format: int64
                    type: integer
                  seLinuxOptions:
                    description: The SELinux context to be applied to all containers.
                      If unspecified, the container runtime will allocate a random
                      SELinux context for each container.  May also be set in SecurityContext.  If
                      set in both SecurityContext and PodSecurityContext, the value
                      specified in SecurityContext takes precedence for that container.
                    properties:
                      level:
                        description: Level is SELinux level label that applies to
                          the container.
                        type: string
                      role:
                        description: Role is a SELinux role label that applies to
                          the container.
                        type: string
                      type:
                        description: Type is a SELinux type label that applies to
                          the container.
                        type: string
                      user:
                        description: User is a SELinux user label that applies to
                          the container.
                        type: string
                    type: object
                  supplementalGroups:
                    description: A list of groups applied to the first process run
                      in each container, in addition to the container's primary GID.  If
                      unspecified, no groups will be added to any container.
                    items:
                      format: int64
                      type: integer
                    type: array
                  sysctls:
                    description: Sysctls hold a list of namespaced sysctls used for
                      the pod. Pods with unsupported sysctls (by the container runtime)
                      might fail to launch.
                    items:
                      description: Sysctl defines a kernel parameter to be set
                      properties:
                        name:
                          description: Name of a property to set
                          type: string
                        value:
                          description: Value of a property to set
                          type: string
                      required:
                      - name
                      - value
                      type: object
                    type: array
<<<<<<< HEAD
                  workingDir:
                    description: Container's working directory. If not specified,
                      the container runtime's default will be used, which might be
                      configured in the container image. Cannot be updated.
                    type: string
                required:
                - name
                type: object
              type: array
            labels:
              additionalProperties:
                type: string
              description: Labels configure the external label pairs to ThanosRuler.
                If not provided, default replica label `thanos_ruler_replica` will
                be added as a label and be dropped in alerts.
              type: object
            listenLocal:
              description: ListenLocal makes the Thanos ruler listen on loopback,
                so that it does not bind against the Pod IP.
              type: boolean
            logFormat:
              description: Log format for ThanosRuler to be configured with.
              type: string
            logLevel:
              description: Log level for ThanosRuler to be configured with.
              type: string
            nodeSelector:
              additionalProperties:
                type: string
              description: Define which Nodes the Pods are scheduled on.
              type: object
            objectStorageConfig:
              description: ObjectStorageConfig configures object storage in Thanos.
              properties:
                key:
                  description: The key of the secret to select from.  Must be a valid
                    secret key.
                  type: string
                name:
                  description: 'Name of the referent. More info: https://kubernetes.io/docs/concepts/overview/working-with-objects/names/#names
                    TODO: Add other useful fields. apiVersion, kind, uid?'
                  type: string
                optional:
                  description: Specify whether the Secret or its key must be defined
                  type: boolean
              required:
              - key
              type: object
            paused:
              description: When a ThanosRuler deployment is paused, no actions except
                for deletion will be performed on the underlying objects.
              type: boolean
            podMetadata:
              description: PodMetadata contains Labels and Annotations gets propagated
                to the thanos ruler pods.
              properties:
                annotations:
                  additionalProperties:
                    type: string
                  description: 'Annotations is an unstructured key value map stored
                    with a resource that may be set by external tools to store and
                    retrieve arbitrary metadata. They are not queryable and should
                    be preserved when modifying objects. More info: http://kubernetes.io/docs/user-guide/annotations'
                  type: object
                labels:
                  additionalProperties:
                    type: string
                  description: 'Map of string keys and values that can be used to
                    organize and categorize (scope and select) objects. May match
                    selectors of replication controllers and services. More info:
                    http://kubernetes.io/docs/user-guide/labels'
                  type: object
                name:
                  description: 'Name must be unique within a namespace. Is required
                    when creating resources, although some resources may allow a client
                    to request the generation of an appropriate name automatically.
                    Name is primarily intended for creation idempotence and configuration
                    definition. Cannot be updated. More info: http://kubernetes.io/docs/user-guide/identifiers#names'
                  type: string
              type: object
            portName:
              description: Port name used for the pods and governing service. This
                defaults to web
              type: string
            priorityClassName:
              description: Priority class assigned to the Pods
              type: string
            queryConfig:
              description: Define configuration for connecting to thanos query instances.
                If this is defined, the QueryEndpoints field will be ignored. Maps
                to the `query.config` CLI argument. Only available with thanos v0.11.0
                and higher.
              properties:
                key:
                  description: The key of the secret to select from.  Must be a valid
                    secret key.
                  type: string
                name:
                  description: 'Name of the referent. More info: https://kubernetes.io/docs/concepts/overview/working-with-objects/names/#names
                    TODO: Add other useful fields. apiVersion, kind, uid?'
                  type: string
                optional:
                  description: Specify whether the Secret or its key must be defined
                  type: boolean
              required:
              - key
              type: object
            queryEndpoints:
              description: QueryEndpoints defines Thanos querier endpoints from which
                to query metrics. Maps to the --query flag of thanos ruler.
              items:
                type: string
              type: array
            replicas:
              description: Number of thanos ruler instances to deploy.
              format: int32
              type: integer
            resources:
              description: Resources defines the resource requirements for single
                Pods. If not provided, no requests/limits will be set
              properties:
                limits:
                  additionalProperties:
                    type: string
                  description: 'Limits describes the maximum amount of compute resources
                    allowed. More info: https://kubernetes.io/docs/concepts/configuration/manage-compute-resources-container/'
                  type: object
                requests:
                  additionalProperties:
                    type: string
                  description: 'Requests describes the minimum amount of compute resources
                    required. If Requests is omitted for a container, it defaults
                    to Limits if that is explicitly specified, otherwise to an implementation-defined
                    value. More info: https://kubernetes.io/docs/concepts/configuration/manage-compute-resources-container/'
                  type: object
              type: object
            retention:
              description: Time duration ThanosRuler shall retain data for. Default
                is '24h', and must match the regular expression `[0-9]+(ms|s|m|h|d|w|y)`
                (milliseconds seconds minutes hours days weeks years).
              type: string
            routePrefix:
              description: The route prefix ThanosRuler registers HTTP handlers for.
                This allows thanos UI to be served on a sub-path.
              type: string
            ruleNamespaceSelector:
              description: Namespaces to be selected for Rules discovery. If unspecified,
                only the same namespace as the ThanosRuler object is in is used.
              properties:
                matchExpressions:
                  description: matchExpressions is a list of label selector requirements.
                    The requirements are ANDed.
                  items:
                    description: A label selector requirement is a selector that contains
                      values, a key, and an operator that relates the key and values.
=======
                  windowsOptions:
                    description: The Windows specific settings applied to all containers.
                      If unspecified, the options within a container's SecurityContext
                      will be used. If set in both SecurityContext and PodSecurityContext,
                      the value specified in SecurityContext takes precedence.
>>>>>>> d0a871b7
                    properties:
                      gmsaCredentialSpec:
                        description: GMSACredentialSpec is where the GMSA admission
                          webhook (https://github.com/kubernetes-sigs/windows-gmsa)
                          inlines the contents of the GMSA credential spec named by
                          the GMSACredentialSpecName field.
                        type: string
                      gmsaCredentialSpecName:
                        description: GMSACredentialSpecName is the name of the GMSA
                          credential spec to use.
                        type: string
                      runAsUserName:
                        description: The UserName in Windows to run the entrypoint
                          of the container process. Defaults to the user specified
                          in image metadata if unspecified. May also be set in PodSecurityContext.
                          If set in both SecurityContext and PodSecurityContext, the
                          value specified in SecurityContext takes precedence.
                        type: string
                    type: object
                type: object
              serviceAccountName:
                description: ServiceAccountName is the name of the ServiceAccount
                  to use to run the Thanos Ruler Pods.
                type: string
              storage:
                description: Storage spec to specify how storage shall be used.
                properties:
                  disableMountSubPath:
                    description: 'Deprecated: subPath usage will be disabled by default
                      in a future release, this option will become unnecessary. DisableMountSubPath
                      allows to remove any subPath usage in volume mounts.'
                    type: boolean
                  emptyDir:
                    description: 'EmptyDirVolumeSource to be used by the Prometheus
                      StatefulSets. If specified, used in place of any volumeClaimTemplate.
                      More info: https://kubernetes.io/docs/concepts/storage/volumes/#emptydir'
                    properties:
                      medium:
                        description: 'What type of storage medium should back this
                          directory. The default is "" which means to use the node''s
                          default medium. Must be an empty string (default) or Memory.
                          More info: https://kubernetes.io/docs/concepts/storage/volumes#emptydir'
                        type: string
                      sizeLimit:
                        description: 'Total amount of local storage required for this
                          EmptyDir volume. The size limit is also applicable for memory
                          medium. The maximum usage on memory medium EmptyDir would
                          be the minimum value between the SizeLimit specified here
                          and the sum of memory limits of all containers in a pod.
                          The default is nil which means that the limit is undefined.
                          More info: http://kubernetes.io/docs/user-guide/volumes#emptydir'
                        type: string
                    type: object
                  volumeClaimTemplate:
                    description: A PVC spec to be used by the Prometheus StatefulSets.
                    properties:
                      apiVersion:
                        description: 'APIVersion defines the versioned schema of this
                          representation of an object. Servers should convert recognized
                          schemas to the latest internal value, and may reject unrecognized
                          values. More info: https://git.k8s.io/community/contributors/devel/sig-architecture/api-conventions.md#resources'
                        type: string
                      kind:
                        description: 'Kind is a string value representing the REST
                          resource this object represents. Servers may infer this
                          from the endpoint the client submits requests to. Cannot
                          be updated. In CamelCase. More info: https://git.k8s.io/community/contributors/devel/sig-architecture/api-conventions.md#types-kinds'
                        type: string
<<<<<<< HEAD
                    required:
                    - name
                    - value
                    type: object
                  type: array
                windowsOptions:
                  description: The Windows specific settings applied to all containers.
                    If unspecified, the options within a container's SecurityContext
                    will be used. If set in both SecurityContext and PodSecurityContext,
                    the value specified in SecurityContext takes precedence.
                  properties:
                    gmsaCredentialSpec:
                      description: GMSACredentialSpec is where the GMSA admission
                        webhook (https://github.com/kubernetes-sigs/windows-gmsa)
                        inlines the contents of the GMSA credential spec named by
                        the GMSACredentialSpecName field. This field is alpha-level
                        and is only honored by servers that enable the WindowsGMSA
                        feature flag.
                      type: string
                    gmsaCredentialSpecName:
                      description: GMSACredentialSpecName is the name of the GMSA
                        credential spec to use. This field is alpha-level and is only
                        honored by servers that enable the WindowsGMSA feature flag.
                      type: string
                    runAsUserName:
                      description: The UserName in Windows to run the entrypoint of
                        the container process. Defaults to the user specified in image
                        metadata if unspecified. May also be set in PodSecurityContext.
                        If set in both SecurityContext and PodSecurityContext, the
                        value specified in SecurityContext takes precedence. This
                        field is beta-level and may be disabled with the WindowsRunAsUserName
                        feature flag.
                      type: string
                  type: object
              type: object
            serviceAccountName:
              description: ServiceAccountName is the name of the ServiceAccount to
                use to run the Thanos Ruler Pods.
              type: string
            storage:
              description: Storage spec to specify how storage shall be used.
              properties:
                emptyDir:
                  description: 'EmptyDirVolumeSource to be used by the Prometheus
                    StatefulSets. If specified, used in place of any volumeClaimTemplate.
                    More info: https://kubernetes.io/docs/concepts/storage/volumes/#emptydir'
                  properties:
                    medium:
                      description: 'What type of storage medium should back this directory.
                        The default is "" which means to use the node''s default medium.
                        Must be an empty string (default) or Memory. More info: https://kubernetes.io/docs/concepts/storage/volumes#emptydir'
                      type: string
                    sizeLimit:
                      description: 'Total amount of local storage required for this
                        EmptyDir volume. The size limit is also applicable for memory
                        medium. The maximum usage on memory medium EmptyDir would
                        be the minimum value between the SizeLimit specified here
                        and the sum of memory limits of all containers in a pod. The
                        default is nil which means that the limit is undefined. More
                        info: http://kubernetes.io/docs/user-guide/volumes#emptydir'
                      type: string
                  type: object
                volumeClaimTemplate:
                  description: A PVC spec to be used by the Prometheus StatefulSets.
                  properties:
                    apiVersion:
                      description: 'APIVersion defines the versioned schema of this
                        representation of an object. Servers should convert recognized
                        schemas to the latest internal value, and may reject unrecognized
                        values. More info: https://git.k8s.io/community/contributors/devel/sig-architecture/api-conventions.md#resources'
                      type: string
                    kind:
                      description: 'Kind is a string value representing the REST resource
                        this object represents. Servers may infer this from the endpoint
                        the client submits requests to. Cannot be updated. In CamelCase.
                        More info: https://git.k8s.io/community/contributors/devel/sig-architecture/api-conventions.md#types-kinds'
                      type: string
                    metadata:
                      description: EmbeddedMetadata contains metadata relevant to
                        an EmbeddedResource.
                      properties:
                        annotations:
                          additionalProperties:
                            type: string
                          description: 'Annotations is an unstructured key value map
                            stored with a resource that may be set by external tools
                            to store and retrieve arbitrary metadata. They are not
                            queryable and should be preserved when modifying objects.
                            More info: http://kubernetes.io/docs/user-guide/annotations'
                          type: object
                        labels:
                          additionalProperties:
                            type: string
                          description: 'Map of string keys and values that can be
                            used to organize and categorize (scope and select) objects.
                            May match selectors of replication controllers and services.
                            More info: http://kubernetes.io/docs/user-guide/labels'
                          type: object
                        name:
                          description: 'Name must be unique within a namespace. Is
                            required when creating resources, although some resources
                            may allow a client to request the generation of an appropriate
                            name automatically. Name is primarily intended for creation
                            idempotence and configuration definition. Cannot be updated.
                            More info: http://kubernetes.io/docs/user-guide/identifiers#names'
                          type: string
                      type: object
                    spec:
                      description: 'Spec defines the desired characteristics of a
                        volume requested by a pod author. More info: https://kubernetes.io/docs/concepts/storage/persistent-volumes#persistentvolumeclaims'
                      properties:
                        accessModes:
                          description: 'AccessModes contains the desired access modes
                            the volume should have. More info: https://kubernetes.io/docs/concepts/storage/persistent-volumes#access-modes-1'
                          items:
                            type: string
                          type: array
                        dataSource:
                          description: This field requires the VolumeSnapshotDataSource
                            alpha feature gate to be enabled and currently VolumeSnapshot
                            is the only supported data source. If the provisioner
                            can support VolumeSnapshot data source, it will create
                            a new volume and data will be restored to the volume at
                            the same time. If the provisioner does not support VolumeSnapshot
                            data source, volume will not be created and the failure
                            will be reported as an event. In the future, we plan to
                            support more data source types and the behavior of the
                            provisioner may change.
                          properties:
                            apiGroup:
                              description: APIGroup is the group for the resource
                                being referenced. If APIGroup is not specified, the
                                specified Kind must be in the core API group. For
                                any other third-party types, APIGroup is required.
                              type: string
                            kind:
                              description: Kind is the type of resource being referenced
=======
                      metadata:
                        description: EmbeddedMetadata contains metadata relevant to
                          an EmbeddedResource.
                        properties:
                          annotations:
                            additionalProperties:
>>>>>>> d0a871b7
                              type: string
                            description: 'Annotations is an unstructured key value
                              map stored with a resource that may be set by external
                              tools to store and retrieve arbitrary metadata. They
                              are not queryable and should be preserved when modifying
                              objects. More info: http://kubernetes.io/docs/user-guide/annotations'
                            type: object
                          labels:
                            additionalProperties:
                              type: string
                            description: 'Map of string keys and values that can be
                              used to organize and categorize (scope and select) objects.
                              May match selectors of replication controllers and services.
                              More info: http://kubernetes.io/docs/user-guide/labels'
                            type: object
                          name:
                            description: 'Name must be unique within a namespace.
                              Is required when creating resources, although some resources
                              may allow a client to request the generation of an appropriate
                              name automatically. Name is primarily intended for creation
                              idempotence and configuration definition. Cannot be
                              updated. More info: http://kubernetes.io/docs/user-guide/identifiers#names'
                            type: string
                        type: object
                      spec:
                        description: 'Spec defines the desired characteristics of
                          a volume requested by a pod author. More info: https://kubernetes.io/docs/concepts/storage/persistent-volumes#persistentvolumeclaims'
                        properties:
                          accessModes:
                            description: 'AccessModes contains the desired access
                              modes the volume should have. More info: https://kubernetes.io/docs/concepts/storage/persistent-volumes#access-modes-1'
                            items:
                              type: string
                            type: array
                          dataSource:
                            description: 'This field can be used to specify either:
                              * An existing VolumeSnapshot object (snapshot.storage.k8s.io/VolumeSnapshot
                              - Beta) * An existing PVC (PersistentVolumeClaim) *
                              An existing custom resource/object that implements data
                              population (Alpha) In order to use VolumeSnapshot object
                              types, the appropriate feature gate must be enabled
                              (VolumeSnapshotDataSource or AnyVolumeDataSource) If
                              the provisioner or an external controller can support
                              the specified data source, it will create a new volume
                              based on the contents of the specified data source.
                              If the specified data source is not supported, the volume
                              will not be created and the failure will be reported
                              as an event. In the future, we plan to support more
                              data source types and the behavior of the provisioner
                              may change.'
                            properties:
                              apiGroup:
                                description: APIGroup is the group for the resource
                                  being referenced. If APIGroup is not specified,
                                  the specified Kind must be in the core API group.
                                  For any other third-party types, APIGroup is required.
                                type: string
                              kind:
                                description: Kind is the type of resource being referenced
                                type: string
                              name:
                                description: Name is the name of resource being referenced
                                type: string
                            required:
                            - kind
                            - name
                            type: object
                          resources:
                            description: 'Resources represents the minimum resources
                              the volume should have. More info: https://kubernetes.io/docs/concepts/storage/persistent-volumes#resources'
                            properties:
                              limits:
                                additionalProperties:
                                  type: string
                                description: 'Limits describes the maximum amount
                                  of compute resources allowed. More info: https://kubernetes.io/docs/concepts/configuration/manage-compute-resources-container/'
                                type: object
                              requests:
                                additionalProperties:
                                  type: string
                                description: 'Requests describes the minimum amount
                                  of compute resources required. If Requests is omitted
                                  for a container, it defaults to Limits if that is
                                  explicitly specified, otherwise to an implementation-defined
                                  value. More info: https://kubernetes.io/docs/concepts/configuration/manage-compute-resources-container/'
                                type: object
                            type: object
                          selector:
                            description: A label query over volumes to consider for
                              binding.
                            properties:
                              matchExpressions:
                                description: matchExpressions is a list of label selector
                                  requirements. The requirements are ANDed.
                                items:
                                  description: A label selector requirement is a selector
                                    that contains values, a key, and an operator that
                                    relates the key and values.
                                  properties:
                                    key:
                                      description: key is the label key that the selector
                                        applies to.
                                      type: string
                                    operator:
                                      description: operator represents a key's relationship
                                        to a set of values. Valid operators are In,
                                        NotIn, Exists and DoesNotExist.
                                      type: string
                                    values:
                                      description: values is an array of string values.
                                        If the operator is In or NotIn, the values
                                        array must be non-empty. If the operator is
                                        Exists or DoesNotExist, the values array must
                                        be empty. This array is replaced during a
                                        strategic merge patch.
                                      items:
                                        type: string
                                      type: array
                                  required:
                                  - key
                                  - operator
                                  type: object
                                type: array
                              matchLabels:
                                additionalProperties:
                                  type: string
                                description: matchLabels is a map of {key,value} pairs.
                                  A single {key,value} in the matchLabels map is equivalent
                                  to an element of matchExpressions, whose key field
                                  is "key", the operator is "In", and the values array
                                  contains only "value". The requirements are ANDed.
                                type: object
                            type: object
                          storageClassName:
                            description: 'Name of the StorageClass required by the
                              claim. More info: https://kubernetes.io/docs/concepts/storage/persistent-volumes#class-1'
                            type: string
                          volumeMode:
                            description: volumeMode defines what type of volume is
                              required by the claim. Value of Filesystem is implied
                              when not included in claim spec.
                            type: string
                          volumeName:
                            description: VolumeName is the binding reference to the
                              PersistentVolume backing this claim.
                            type: string
                        type: object
                      status:
                        description: 'Status represents the current information/status
                          of a persistent volume claim. Read-only. More info: https://kubernetes.io/docs/concepts/storage/persistent-volumes#persistentvolumeclaims'
                        properties:
                          accessModes:
                            description: 'AccessModes contains the actual access modes
                              the volume backing the PVC has. More info: https://kubernetes.io/docs/concepts/storage/persistent-volumes#access-modes-1'
                            items:
                              type: string
                            type: array
                          capacity:
                            additionalProperties:
                              type: string
                            description: Represents the actual resources of the underlying
                              volume.
                            type: object
                          conditions:
                            description: Current Condition of persistent volume claim.
                              If underlying persistent volume is being resized then
                              the Condition will be set to 'ResizeStarted'.
                            items:
                              description: PersistentVolumeClaimCondition contails
                                details about state of pvc
                              properties:
                                lastProbeTime:
                                  description: Last time we probed the condition.
                                  format: date-time
                                  type: string
                                lastTransitionTime:
                                  description: Last time the condition transitioned
                                    from one status to another.
                                  format: date-time
                                  type: string
                                message:
                                  description: Human-readable message indicating details
                                    about last transition.
                                  type: string
                                reason:
                                  description: Unique, this should be a short, machine
                                    understandable string that gives the reason for
                                    condition's last transition. If it reports "ResizeStarted"
                                    that means the underlying persistent volume is
                                    being resized.
                                  type: string
                                status:
                                  type: string
                                type:
                                  description: PersistentVolumeClaimConditionType
                                    is a valid value of PersistentVolumeClaimCondition.Type
                                  type: string
                              required:
                              - status
                              - type
                              type: object
                            type: array
                          phase:
                            description: Phase represents the current phase of PersistentVolumeClaim.
                            type: string
                        type: object
                    type: object
                type: object
              tolerations:
                description: If specified, the pod's tolerations.
                items:
                  description: The pod this Toleration is attached to tolerates any
                    taint that matches the triple <key,value,effect> using the matching
                    operator <operator>.
                  properties:
                    effect:
                      description: Effect indicates the taint effect to match. Empty
                        means match all taint effects. When specified, allowed values
                        are NoSchedule, PreferNoSchedule and NoExecute.
                      type: string
                    key:
                      description: Key is the taint key that the toleration applies
                        to. Empty means match all taint keys. If the key is empty,
                        operator must be Exists; this combination means to match all
                        values and all keys.
                      type: string
                    operator:
                      description: Operator represents a key's relationship to the
                        value. Valid operators are Exists and Equal. Defaults to Equal.
                        Exists is equivalent to wildcard for value, so that a pod
                        can tolerate all taints of a particular category.
                      type: string
                    tolerationSeconds:
                      description: TolerationSeconds represents the period of time
                        the toleration (which must be of effect NoExecute, otherwise
                        this field is ignored) tolerates the taint. By default, it
                        is not set, which means tolerate the taint forever (do not
                        evict). Zero and negative values will be treated as 0 (evict
                        immediately) by the system.
                      format: int64
                      type: integer
                    value:
                      description: Value is the taint value the toleration matches
                        to. If the operator is Exists, the value should be empty,
                        otherwise just a regular string.
                      type: string
                  type: object
                type: array
              tracingConfig:
                description: TracingConfig configures tracing in Thanos. This is an
                  experimental feature, it may change in any upcoming release in a
                  breaking way.
                properties:
                  key:
                    description: The key of the secret to select from.  Must be a
                      valid secret key.
                    type: string
                  name:
                    description: 'Name of the referent. More info: https://kubernetes.io/docs/concepts/overview/working-with-objects/names/#names
                      TODO: Add other useful fields. apiVersion, kind, uid?'
                    type: string
                  optional:
                    description: Specify whether the Secret or its key must be defined
                    type: boolean
                required:
                - key
                type: object
              volumes:
                description: Volumes allows configuration of additional volumes on
                  the output StatefulSet definition. Volumes specified will be appended
                  to other volumes that are generated as a result of StorageSpec objects.
                items:
                  description: Volume represents a named volume in a pod that may
                    be accessed by any container in the pod.
                  properties:
                    awsElasticBlockStore:
                      description: 'AWSElasticBlockStore represents an AWS Disk resource
                        that is attached to a kubelet''s host machine and then exposed
                        to the pod. More info: https://kubernetes.io/docs/concepts/storage/volumes#awselasticblockstore'
                      properties:
                        fsType:
                          description: 'Filesystem type of the volume that you want
                            to mount. Tip: Ensure that the filesystem type is supported
                            by the host operating system. Examples: "ext4", "xfs",
                            "ntfs". Implicitly inferred to be "ext4" if unspecified.
                            More info: https://kubernetes.io/docs/concepts/storage/volumes#awselasticblockstore
                            TODO: how do we prevent errors in the filesystem from
                            compromising the machine'
                          type: string
                        partition:
                          description: 'The partition in the volume that you want
                            to mount. If omitted, the default is to mount by volume
                            name. Examples: For volume /dev/sda1, you specify the
                            partition as "1". Similarly, the volume partition for
                            /dev/sda is "0" (or you can leave the property empty).'
                          format: int32
                          type: integer
                        readOnly:
                          description: 'Specify "true" to force and set the ReadOnly
                            property in VolumeMounts to "true". If omitted, the default
                            is "false". More info: https://kubernetes.io/docs/concepts/storage/volumes#awselasticblockstore'
                          type: boolean
                        volumeID:
                          description: 'Unique ID of the persistent disk resource
                            in AWS (Amazon EBS volume). More info: https://kubernetes.io/docs/concepts/storage/volumes#awselasticblockstore'
                          type: string
                      required:
                      - volumeID
                      type: object
                    azureDisk:
                      description: AzureDisk represents an Azure Data Disk mount on
                        the host and bind mount to the pod.
                      properties:
                        cachingMode:
                          description: 'Host Caching mode: None, Read Only, Read Write.'
                          type: string
                        diskName:
                          description: The Name of the data disk in the blob storage
                          type: string
                        diskURI:
                          description: The URI the data disk in the blob storage
                          type: string
                        fsType:
                          description: Filesystem type to mount. Must be a filesystem
                            type supported by the host operating system. Ex. "ext4",
                            "xfs", "ntfs". Implicitly inferred to be "ext4" if unspecified.
                          type: string
                        kind:
                          description: 'Expected values Shared: multiple blob disks
                            per storage account  Dedicated: single blob disk per storage
                            account  Managed: azure managed data disk (only in managed
                            availability set). defaults to shared'
                          type: string
                        readOnly:
                          description: Defaults to false (read/write). ReadOnly here
                            will force the ReadOnly setting in VolumeMounts.
                          type: boolean
                      required:
                      - diskName
                      - diskURI
                      type: object
                    azureFile:
                      description: AzureFile represents an Azure File Service mount
                        on the host and bind mount to the pod.
                      properties:
                        readOnly:
                          description: Defaults to false (read/write). ReadOnly here
                            will force the ReadOnly setting in VolumeMounts.
                          type: boolean
                        secretName:
                          description: the name of secret that contains Azure Storage
                            Account Name and Key
                          type: string
                        shareName:
                          description: Share Name
                          type: string
                      required:
                      - secretName
                      - shareName
                      type: object
                    cephfs:
                      description: CephFS represents a Ceph FS mount on the host that
                        shares a pod's lifetime
                      properties:
                        monitors:
                          description: 'Required: Monitors is a collection of Ceph
                            monitors More info: https://examples.k8s.io/volumes/cephfs/README.md#how-to-use-it'
                          items:
                            type: string
                          type: array
                        path:
                          description: 'Optional: Used as the mounted root, rather
                            than the full Ceph tree, default is /'
                          type: string
                        readOnly:
                          description: 'Optional: Defaults to false (read/write).
                            ReadOnly here will force the ReadOnly setting in VolumeMounts.
                            More info: https://examples.k8s.io/volumes/cephfs/README.md#how-to-use-it'
                          type: boolean
                        secretFile:
                          description: 'Optional: SecretFile is the path to key ring
                            for User, default is /etc/ceph/user.secret More info:
                            https://examples.k8s.io/volumes/cephfs/README.md#how-to-use-it'
                          type: string
                        secretRef:
                          description: 'Optional: SecretRef is reference to the authentication
                            secret for User, default is empty. More info: https://examples.k8s.io/volumes/cephfs/README.md#how-to-use-it'
                          properties:
                            name:
                              description: 'Name of the referent. More info: https://kubernetes.io/docs/concepts/overview/working-with-objects/names/#names
                                TODO: Add other useful fields. apiVersion, kind, uid?'
                              type: string
                          type: object
                        user:
                          description: 'Optional: User is the rados user name, default
                            is admin More info: https://examples.k8s.io/volumes/cephfs/README.md#how-to-use-it'
                          type: string
                      required:
                      - monitors
                      type: object
                    cinder:
                      description: 'Cinder represents a cinder volume attached and
                        mounted on kubelets host machine. More info: https://examples.k8s.io/mysql-cinder-pd/README.md'
                      properties:
                        fsType:
                          description: 'Filesystem type to mount. Must be a filesystem
                            type supported by the host operating system. Examples:
                            "ext4", "xfs", "ntfs". Implicitly inferred to be "ext4"
                            if unspecified. More info: https://examples.k8s.io/mysql-cinder-pd/README.md'
                          type: string
                        readOnly:
                          description: 'Optional: Defaults to false (read/write).
                            ReadOnly here will force the ReadOnly setting in VolumeMounts.
                            More info: https://examples.k8s.io/mysql-cinder-pd/README.md'
                          type: boolean
                        secretRef:
                          description: 'Optional: points to a secret object containing
                            parameters used to connect to OpenStack.'
                          properties:
                            name:
                              description: 'Name of the referent. More info: https://kubernetes.io/docs/concepts/overview/working-with-objects/names/#names
                                TODO: Add other useful fields. apiVersion, kind, uid?'
                              type: string
                          type: object
                        volumeID:
                          description: 'volume id used to identify the volume in cinder.
                            More info: https://examples.k8s.io/mysql-cinder-pd/README.md'
                          type: string
                      required:
                      - volumeID
                      type: object
                    configMap:
                      description: ConfigMap represents a configMap that should populate
                        this volume
                      properties:
                        defaultMode:
                          description: 'Optional: mode bits to use on created files
                            by default. Must be a value between 0 and 0777. Defaults
                            to 0644. Directories within the path are not affected
                            by this setting. This might be in conflict with other
                            options that affect the file mode, like fsGroup, and the
                            result can be other mode bits set.'
                          format: int32
                          type: integer
                        items:
                          description: If unspecified, each key-value pair in the
                            Data field of the referenced ConfigMap will be projected
                            into the volume as a file whose name is the key and content
                            is the value. If specified, the listed keys will be projected
                            into the specified paths, and unlisted keys will not be
                            present. If a key is specified which is not present in
                            the ConfigMap, the volume setup will error unless it is
                            marked optional. Paths must be relative and may not contain
                            the '..' path or start with '..'.
                          items:
                            description: Maps a string key to a path within a volume.
                            properties:
                              key:
                                description: The key to project.
                                type: string
                              mode:
                                description: 'Optional: mode bits to use on this file,
                                  must be a value between 0 and 0777. If not specified,
                                  the volume defaultMode will be used. This might
                                  be in conflict with other options that affect the
                                  file mode, like fsGroup, and the result can be other
                                  mode bits set.'
                                format: int32
                                type: integer
                              path:
                                description: The relative path of the file to map
                                  the key to. May not be an absolute path. May not
                                  contain the path element '..'. May not start with
                                  the string '..'.
                                type: string
                            required:
                            - key
                            - path
                            type: object
                          type: array
                        name:
                          description: 'Name of the referent. More info: https://kubernetes.io/docs/concepts/overview/working-with-objects/names/#names
                            TODO: Add other useful fields. apiVersion, kind, uid?'
                          type: string
                        optional:
                          description: Specify whether the ConfigMap or its keys must
                            be defined
                          type: boolean
                      type: object
                    csi:
                      description: CSI (Container Storage Interface) represents storage
                        that is handled by an external CSI driver (Alpha feature).
                      properties:
                        driver:
                          description: Driver is the name of the CSI driver that handles
                            this volume. Consult with your admin for the correct name
                            as registered in the cluster.
                          type: string
                        fsType:
                          description: Filesystem type to mount. Ex. "ext4", "xfs",
                            "ntfs". If not provided, the empty value is passed to
                            the associated CSI driver which will determine the default
                            filesystem to apply.
                          type: string
                        nodePublishSecretRef:
                          description: NodePublishSecretRef is a reference to the
                            secret object containing sensitive information to pass
                            to the CSI driver to complete the CSI NodePublishVolume
                            and NodeUnpublishVolume calls. This field is optional,
                            and  may be empty if no secret is required. If the secret
                            object contains more than one secret, all secret references
                            are passed.
                          properties:
                            name:
                              description: 'Name of the referent. More info: https://kubernetes.io/docs/concepts/overview/working-with-objects/names/#names
                                TODO: Add other useful fields. apiVersion, kind, uid?'
                              type: string
                          type: object
                        readOnly:
                          description: Specifies a read-only configuration for the
                            volume. Defaults to false (read/write).
                          type: boolean
                        volumeAttributes:
                          additionalProperties:
                            type: string
                          description: VolumeAttributes stores driver-specific properties
                            that are passed to the CSI driver. Consult your driver's
                            documentation for supported values.
                          type: object
                      required:
                      - driver
                      type: object
                    downwardAPI:
                      description: DownwardAPI represents downward API about the pod
                        that should populate this volume
                      properties:
                        defaultMode:
                          description: 'Optional: mode bits to use on created files
                            by default. Must be a value between 0 and 0777. Defaults
                            to 0644. Directories within the path are not affected
                            by this setting. This might be in conflict with other
                            options that affect the file mode, like fsGroup, and the
                            result can be other mode bits set.'
                          format: int32
                          type: integer
                        items:
                          description: Items is a list of downward API volume file
                          items:
                            description: DownwardAPIVolumeFile represents information
                              to create the file containing the pod field
                            properties:
                              fieldRef:
                                description: 'Required: Selects a field of the pod:
                                  only annotations, labels, name and namespace are
                                  supported.'
                                properties:
                                  apiVersion:
                                    description: Version of the schema the FieldPath
                                      is written in terms of, defaults to "v1".
                                    type: string
                                  fieldPath:
                                    description: Path of the field to select in the
                                      specified API version.
                                    type: string
                                required:
                                - fieldPath
                                type: object
                              mode:
                                description: 'Optional: mode bits to use on this file,
                                  must be a value between 0 and 0777. If not specified,
                                  the volume defaultMode will be used. This might
                                  be in conflict with other options that affect the
                                  file mode, like fsGroup, and the result can be other
                                  mode bits set.'
                                format: int32
                                type: integer
                              path:
                                description: 'Required: Path is  the relative path
                                  name of the file to be created. Must not be absolute
                                  or contain the ''..'' path. Must be utf-8 encoded.
                                  The first item of the relative path must not start
                                  with ''..'''
                                type: string
                              resourceFieldRef:
                                description: 'Selects a resource of the container:
                                  only resources limits and requests (limits.cpu,
                                  limits.memory, requests.cpu and requests.memory)
                                  are currently supported.'
                                properties:
                                  containerName:
                                    description: 'Container name: required for volumes,
                                      optional for env vars'
                                    type: string
                                  divisor:
                                    description: Specifies the output format of the
                                      exposed resources, defaults to "1"
                                    type: string
                                  resource:
                                    description: 'Required: resource to select'
                                    type: string
                                required:
                                - resource
                                type: object
                            required:
                            - path
                            type: object
                          type: array
                      type: object
                    emptyDir:
                      description: 'EmptyDir represents a temporary directory that
                        shares a pod''s lifetime. More info: https://kubernetes.io/docs/concepts/storage/volumes#emptydir'
                      properties:
                        medium:
                          description: 'What type of storage medium should back this
                            directory. The default is "" which means to use the node''s
                            default medium. Must be an empty string (default) or Memory.
                            More info: https://kubernetes.io/docs/concepts/storage/volumes#emptydir'
                          type: string
                        sizeLimit:
                          description: 'Total amount of local storage required for
                            this EmptyDir volume. The size limit is also applicable
                            for memory medium. The maximum usage on memory medium
                            EmptyDir would be the minimum value between the SizeLimit
                            specified here and the sum of memory limits of all containers
                            in a pod. The default is nil which means that the limit
                            is undefined. More info: http://kubernetes.io/docs/user-guide/volumes#emptydir'
                          type: string
                      type: object
                    fc:
                      description: FC represents a Fibre Channel resource that is
                        attached to a kubelet's host machine and then exposed to the
                        pod.
                      properties:
                        fsType:
                          description: 'Filesystem type to mount. Must be a filesystem
                            type supported by the host operating system. Ex. "ext4",
                            "xfs", "ntfs". Implicitly inferred to be "ext4" if unspecified.
                            TODO: how do we prevent errors in the filesystem from
                            compromising the machine'
                          type: string
                        lun:
                          description: 'Optional: FC target lun number'
                          format: int32
                          type: integer
                        readOnly:
                          description: 'Optional: Defaults to false (read/write).
                            ReadOnly here will force the ReadOnly setting in VolumeMounts.'
                          type: boolean
                        targetWWNs:
                          description: 'Optional: FC target worldwide names (WWNs)'
                          items:
                            type: string
                          type: array
                        wwids:
                          description: 'Optional: FC volume world wide identifiers
                            (wwids) Either wwids or combination of targetWWNs and
                            lun must be set, but not both simultaneously.'
                          items:
                            type: string
                          type: array
                      type: object
                    flexVolume:
                      description: FlexVolume represents a generic volume resource
                        that is provisioned/attached using an exec based plugin.
                      properties:
                        driver:
                          description: Driver is the name of the driver to use for
                            this volume.
                          type: string
                        fsType:
                          description: Filesystem type to mount. Must be a filesystem
                            type supported by the host operating system. Ex. "ext4",
                            "xfs", "ntfs". The default filesystem depends on FlexVolume
                            script.
                          type: string
                        options:
                          additionalProperties:
                            type: string
                          description: 'Optional: Extra command options if any.'
                          type: object
                        readOnly:
                          description: 'Optional: Defaults to false (read/write).
                            ReadOnly here will force the ReadOnly setting in VolumeMounts.'
                          type: boolean
                        secretRef:
                          description: 'Optional: SecretRef is reference to the secret
                            object containing sensitive information to pass to the
                            plugin scripts. This may be empty if no secret object
                            is specified. If the secret object contains more than
                            one secret, all secrets are passed to the plugin scripts.'
                          properties:
                            name:
                              description: 'Name of the referent. More info: https://kubernetes.io/docs/concepts/overview/working-with-objects/names/#names
                                TODO: Add other useful fields. apiVersion, kind, uid?'
                              type: string
                          type: object
                      required:
                      - driver
                      type: object
                    flocker:
                      description: Flocker represents a Flocker volume attached to
                        a kubelet's host machine. This depends on the Flocker control
                        service being running
                      properties:
                        datasetName:
                          description: Name of the dataset stored as metadata -> name
                            on the dataset for Flocker should be considered as deprecated
                          type: string
                        datasetUUID:
                          description: UUID of the dataset. This is unique identifier
                            of a Flocker dataset
                          type: string
                      type: object
                    gcePersistentDisk:
                      description: 'GCEPersistentDisk represents a GCE Disk resource
                        that is attached to a kubelet''s host machine and then exposed
                        to the pod. More info: https://kubernetes.io/docs/concepts/storage/volumes#gcepersistentdisk'
                      properties:
                        fsType:
                          description: 'Filesystem type of the volume that you want
                            to mount. Tip: Ensure that the filesystem type is supported
                            by the host operating system. Examples: "ext4", "xfs",
                            "ntfs". Implicitly inferred to be "ext4" if unspecified.
                            More info: https://kubernetes.io/docs/concepts/storage/volumes#gcepersistentdisk
                            TODO: how do we prevent errors in the filesystem from
                            compromising the machine'
                          type: string
                        partition:
                          description: 'The partition in the volume that you want
                            to mount. If omitted, the default is to mount by volume
                            name. Examples: For volume /dev/sda1, you specify the
                            partition as "1". Similarly, the volume partition for
                            /dev/sda is "0" (or you can leave the property empty).
                            More info: https://kubernetes.io/docs/concepts/storage/volumes#gcepersistentdisk'
                          format: int32
                          type: integer
                        pdName:
                          description: 'Unique name of the PD resource in GCE. Used
                            to identify the disk in GCE. More info: https://kubernetes.io/docs/concepts/storage/volumes#gcepersistentdisk'
                          type: string
                        readOnly:
                          description: 'ReadOnly here will force the ReadOnly setting
                            in VolumeMounts. Defaults to false. More info: https://kubernetes.io/docs/concepts/storage/volumes#gcepersistentdisk'
                          type: boolean
                      required:
                      - pdName
                      type: object
                    gitRepo:
                      description: 'GitRepo represents a git repository at a particular
                        revision. DEPRECATED: GitRepo is deprecated. To provision
                        a container with a git repo, mount an EmptyDir into an InitContainer
                        that clones the repo using git, then mount the EmptyDir into
                        the Pod''s container.'
                      properties:
                        directory:
                          description: Target directory name. Must not contain or
                            start with '..'.  If '.' is supplied, the volume directory
                            will be the git repository.  Otherwise, if specified,
                            the volume will contain the git repository in the subdirectory
                            with the given name.
                          type: string
                        repository:
                          description: Repository URL
                          type: string
                        revision:
                          description: Commit hash for the specified revision.
                          type: string
                      required:
                      - repository
                      type: object
                    glusterfs:
                      description: 'Glusterfs represents a Glusterfs mount on the
                        host that shares a pod''s lifetime. More info: https://examples.k8s.io/volumes/glusterfs/README.md'
                      properties:
                        endpoints:
                          description: 'EndpointsName is the endpoint name that details
                            Glusterfs topology. More info: https://examples.k8s.io/volumes/glusterfs/README.md#create-a-pod'
                          type: string
                        path:
                          description: 'Path is the Glusterfs volume path. More info:
                            https://examples.k8s.io/volumes/glusterfs/README.md#create-a-pod'
                          type: string
                        readOnly:
                          description: 'ReadOnly here will force the Glusterfs volume
                            to be mounted with read-only permissions. Defaults to
                            false. More info: https://examples.k8s.io/volumes/glusterfs/README.md#create-a-pod'
                          type: boolean
                      required:
                      - endpoints
                      - path
                      type: object
                    hostPath:
                      description: 'HostPath represents a pre-existing file or directory
                        on the host machine that is directly exposed to the container.
                        This is generally used for system agents or other privileged
                        things that are allowed to see the host machine. Most containers
                        will NOT need this. More info: https://kubernetes.io/docs/concepts/storage/volumes#hostpath
                        --- TODO(jonesdl) We need to restrict who can use host directory
                        mounts and who can/can not mount host directories as read/write.'
                      properties:
                        path:
                          description: 'Path of the directory on the host. If the
                            path is a symlink, it will follow the link to the real
                            path. More info: https://kubernetes.io/docs/concepts/storage/volumes#hostpath'
                          type: string
                        type:
                          description: 'Type for HostPath Volume Defaults to "" More
                            info: https://kubernetes.io/docs/concepts/storage/volumes#hostpath'
                          type: string
                      required:
                      - path
                      type: object
                    iscsi:
                      description: 'ISCSI represents an ISCSI Disk resource that is
                        attached to a kubelet''s host machine and then exposed to
                        the pod. More info: https://examples.k8s.io/volumes/iscsi/README.md'
                      properties:
                        chapAuthDiscovery:
                          description: whether support iSCSI Discovery CHAP authentication
                          type: boolean
                        chapAuthSession:
                          description: whether support iSCSI Session CHAP authentication
                          type: boolean
                        fsType:
                          description: 'Filesystem type of the volume that you want
                            to mount. Tip: Ensure that the filesystem type is supported
                            by the host operating system. Examples: "ext4", "xfs",
                            "ntfs". Implicitly inferred to be "ext4" if unspecified.
                            More info: https://kubernetes.io/docs/concepts/storage/volumes#iscsi
                            TODO: how do we prevent errors in the filesystem from
                            compromising the machine'
                          type: string
                        initiatorName:
                          description: Custom iSCSI Initiator Name. If initiatorName
                            is specified with iscsiInterface simultaneously, new iSCSI
                            interface <target portal>:<volume name> will be created
                            for the connection.
                          type: string
                        iqn:
                          description: Target iSCSI Qualified Name.
                          type: string
                        iscsiInterface:
                          description: iSCSI Interface Name that uses an iSCSI transport.
                            Defaults to 'default' (tcp).
                          type: string
                        lun:
                          description: iSCSI Target Lun number.
                          format: int32
                          type: integer
                        portals:
                          description: iSCSI Target Portal List. The portal is either
                            an IP or ip_addr:port if the port is other than default
                            (typically TCP ports 860 and 3260).
                          items:
                            type: string
                          type: array
                        readOnly:
                          description: ReadOnly here will force the ReadOnly setting
                            in VolumeMounts. Defaults to false.
                          type: boolean
                        secretRef:
                          description: CHAP Secret for iSCSI target and initiator
                            authentication
                          properties:
                            name:
                              description: 'Name of the referent. More info: https://kubernetes.io/docs/concepts/overview/working-with-objects/names/#names
                                TODO: Add other useful fields. apiVersion, kind, uid?'
                              type: string
                          type: object
                        targetPortal:
                          description: iSCSI Target Portal. The Portal is either an
                            IP or ip_addr:port if the port is other than default (typically
                            TCP ports 860 and 3260).
                          type: string
                      required:
                      - iqn
                      - lun
                      - targetPortal
                      type: object
                    name:
                      description: 'Volume''s name. Must be a DNS_LABEL and unique
                        within the pod. More info: https://kubernetes.io/docs/concepts/overview/working-with-objects/names/#names'
                      type: string
                    nfs:
                      description: 'NFS represents an NFS mount on the host that shares
                        a pod''s lifetime More info: https://kubernetes.io/docs/concepts/storage/volumes#nfs'
                      properties:
                        path:
                          description: 'Path that is exported by the NFS server. More
                            info: https://kubernetes.io/docs/concepts/storage/volumes#nfs'
                          type: string
                        readOnly:
                          description: 'ReadOnly here will force the NFS export to
                            be mounted with read-only permissions. Defaults to false.
                            More info: https://kubernetes.io/docs/concepts/storage/volumes#nfs'
                          type: boolean
                        server:
                          description: 'Server is the hostname or IP address of the
                            NFS server. More info: https://kubernetes.io/docs/concepts/storage/volumes#nfs'
                          type: string
                      required:
                      - path
                      - server
                      type: object
                    persistentVolumeClaim:
                      description: 'PersistentVolumeClaimVolumeSource represents a
                        reference to a PersistentVolumeClaim in the same namespace.
                        More info: https://kubernetes.io/docs/concepts/storage/persistent-volumes#persistentvolumeclaims'
                      properties:
                        claimName:
                          description: 'ClaimName is the name of a PersistentVolumeClaim
                            in the same namespace as the pod using this volume. More
                            info: https://kubernetes.io/docs/concepts/storage/persistent-volumes#persistentvolumeclaims'
                          type: string
                        readOnly:
                          description: Will force the ReadOnly setting in VolumeMounts.
                            Default false.
                          type: boolean
                      required:
                      - claimName
                      type: object
                    photonPersistentDisk:
                      description: PhotonPersistentDisk represents a PhotonController
                        persistent disk attached and mounted on kubelets host machine
                      properties:
                        fsType:
                          description: Filesystem type to mount. Must be a filesystem
                            type supported by the host operating system. Ex. "ext4",
                            "xfs", "ntfs". Implicitly inferred to be "ext4" if unspecified.
                          type: string
                        pdID:
                          description: ID that identifies Photon Controller persistent
                            disk
                          type: string
                      required:
                      - pdID
                      type: object
                    portworxVolume:
                      description: PortworxVolume represents a portworx volume attached
                        and mounted on kubelets host machine
                      properties:
                        fsType:
                          description: FSType represents the filesystem type to mount
                            Must be a filesystem type supported by the host operating
                            system. Ex. "ext4", "xfs". Implicitly inferred to be "ext4"
                            if unspecified.
                          type: string
                        readOnly:
                          description: Defaults to false (read/write). ReadOnly here
                            will force the ReadOnly setting in VolumeMounts.
                          type: boolean
                        volumeID:
                          description: VolumeID uniquely identifies a Portworx volume
                          type: string
                      required:
                      - volumeID
                      type: object
                    projected:
                      description: Items for all in one resources secrets, configmaps,
                        and downward API
                      properties:
                        defaultMode:
                          description: Mode bits to use on created files by default.
                            Must be a value between 0 and 0777. Directories within
                            the path are not affected by this setting. This might
                            be in conflict with other options that affect the file
                            mode, like fsGroup, and the result can be other mode bits
                            set.
                          format: int32
                          type: integer
                        sources:
                          description: list of volume projections
                          items:
                            description: Projection that may be projected along with
                              other supported volume types
                            properties:
                              configMap:
                                description: information about the configMap data
                                  to project
                                properties:
                                  items:
                                    description: If unspecified, each key-value pair
                                      in the Data field of the referenced ConfigMap
                                      will be projected into the volume as a file
                                      whose name is the key and content is the value.
                                      If specified, the listed keys will be projected
                                      into the specified paths, and unlisted keys
                                      will not be present. If a key is specified which
                                      is not present in the ConfigMap, the volume
                                      setup will error unless it is marked optional.
                                      Paths must be relative and may not contain the
                                      '..' path or start with '..'.
                                    items:
                                      description: Maps a string key to a path within
                                        a volume.
                                      properties:
                                        key:
                                          description: The key to project.
                                          type: string
                                        mode:
                                          description: 'Optional: mode bits to use
                                            on this file, must be a value between
                                            0 and 0777. If not specified, the volume
                                            defaultMode will be used. This might be
                                            in conflict with other options that affect
                                            the file mode, like fsGroup, and the result
                                            can be other mode bits set.'
                                          format: int32
                                          type: integer
                                        path:
                                          description: The relative path of the file
                                            to map the key to. May not be an absolute
                                            path. May not contain the path element
                                            '..'. May not start with the string '..'.
                                          type: string
                                      required:
                                      - key
                                      - path
                                      type: object
                                    type: array
                                  name:
                                    description: 'Name of the referent. More info:
                                      https://kubernetes.io/docs/concepts/overview/working-with-objects/names/#names
                                      TODO: Add other useful fields. apiVersion, kind,
                                      uid?'
                                    type: string
                                  optional:
                                    description: Specify whether the ConfigMap or
                                      its keys must be defined
                                    type: boolean
                                type: object
                              downwardAPI:
                                description: information about the downwardAPI data
                                  to project
                                properties:
                                  items:
                                    description: Items is a list of DownwardAPIVolume
                                      file
                                    items:
                                      description: DownwardAPIVolumeFile represents
                                        information to create the file containing
                                        the pod field
                                      properties:
                                        fieldRef:
                                          description: 'Required: Selects a field
                                            of the pod: only annotations, labels,
                                            name and namespace are supported.'
                                          properties:
                                            apiVersion:
                                              description: Version of the schema the
                                                FieldPath is written in terms of,
                                                defaults to "v1".
                                              type: string
                                            fieldPath:
                                              description: Path of the field to select
                                                in the specified API version.
                                              type: string
                                          required:
                                          - fieldPath
                                          type: object
                                        mode:
                                          description: 'Optional: mode bits to use
                                            on this file, must be a value between
                                            0 and 0777. If not specified, the volume
                                            defaultMode will be used. This might be
                                            in conflict with other options that affect
                                            the file mode, like fsGroup, and the result
                                            can be other mode bits set.'
                                          format: int32
                                          type: integer
                                        path:
                                          description: 'Required: Path is  the relative
                                            path name of the file to be created. Must
                                            not be absolute or contain the ''..''
                                            path. Must be utf-8 encoded. The first
                                            item of the relative path must not start
                                            with ''..'''
                                          type: string
                                        resourceFieldRef:
                                          description: 'Selects a resource of the
                                            container: only resources limits and requests
                                            (limits.cpu, limits.memory, requests.cpu
                                            and requests.memory) are currently supported.'
                                          properties:
                                            containerName:
                                              description: 'Container name: required
                                                for volumes, optional for env vars'
                                              type: string
                                            divisor:
                                              description: Specifies the output format
                                                of the exposed resources, defaults
                                                to "1"
                                              type: string
                                            resource:
                                              description: 'Required: resource to
                                                select'
                                              type: string
                                          required:
                                          - resource
                                          type: object
                                      required:
                                      - path
                                      type: object
                                    type: array
                                type: object
                              secret:
                                description: information about the secret data to
                                  project
                                properties:
                                  items:
                                    description: If unspecified, each key-value pair
                                      in the Data field of the referenced Secret will
                                      be projected into the volume as a file whose
                                      name is the key and content is the value. If
                                      specified, the listed keys will be projected
                                      into the specified paths, and unlisted keys
                                      will not be present. If a key is specified which
                                      is not present in the Secret, the volume setup
                                      will error unless it is marked optional. Paths
                                      must be relative and may not contain the '..'
                                      path or start with '..'.
                                    items:
                                      description: Maps a string key to a path within
                                        a volume.
                                      properties:
                                        key:
                                          description: The key to project.
                                          type: string
                                        mode:
                                          description: 'Optional: mode bits to use
                                            on this file, must be a value between
                                            0 and 0777. If not specified, the volume
                                            defaultMode will be used. This might be
                                            in conflict with other options that affect
                                            the file mode, like fsGroup, and the result
                                            can be other mode bits set.'
                                          format: int32
                                          type: integer
                                        path:
                                          description: The relative path of the file
                                            to map the key to. May not be an absolute
                                            path. May not contain the path element
                                            '..'. May not start with the string '..'.
                                          type: string
                                      required:
                                      - key
                                      - path
                                      type: object
                                    type: array
                                  name:
                                    description: 'Name of the referent. More info:
                                      https://kubernetes.io/docs/concepts/overview/working-with-objects/names/#names
                                      TODO: Add other useful fields. apiVersion, kind,
                                      uid?'
                                    type: string
                                  optional:
                                    description: Specify whether the Secret or its
                                      key must be defined
                                    type: boolean
                                type: object
                              serviceAccountToken:
                                description: information about the serviceAccountToken
                                  data to project
                                properties:
                                  audience:
                                    description: Audience is the intended audience
                                      of the token. A recipient of a token must identify
                                      itself with an identifier specified in the audience
                                      of the token, and otherwise should reject the
                                      token. The audience defaults to the identifier
                                      of the apiserver.
                                    type: string
                                  expirationSeconds:
                                    description: ExpirationSeconds is the requested
                                      duration of validity of the service account
                                      token. As the token approaches expiration, the
                                      kubelet volume plugin will proactively rotate
                                      the service account token. The kubelet will
                                      start trying to rotate the token if the token
                                      is older than 80 percent of its time to live
                                      or if the token is older than 24 hours.Defaults
                                      to 1 hour and must be at least 10 minutes.
                                    format: int64
                                    type: integer
                                  path:
                                    description: Path is the path relative to the
                                      mount point of the file to project the token
                                      into.
                                    type: string
                                required:
                                - path
                                type: object
                            type: object
                          type: array
                      required:
                      - sources
                      type: object
                    quobyte:
                      description: Quobyte represents a Quobyte mount on the host
                        that shares a pod's lifetime
                      properties:
                        group:
                          description: Group to map volume access to Default is no
                            group
                          type: string
                        readOnly:
                          description: ReadOnly here will force the Quobyte volume
                            to be mounted with read-only permissions. Defaults to
                            false.
                          type: boolean
                        registry:
                          description: Registry represents a single or multiple Quobyte
                            Registry services specified as a string as host:port pair
                            (multiple entries are separated with commas) which acts
                            as the central registry for volumes
                          type: string
                        tenant:
                          description: Tenant owning the given Quobyte volume in the
                            Backend Used with dynamically provisioned Quobyte volumes,
                            value is set by the plugin
                          type: string
                        user:
                          description: User to map volume access to Defaults to serivceaccount
                            user
                          type: string
                        volume:
                          description: Volume is a string that references an already
                            created Quobyte volume by name.
                          type: string
                      required:
                      - registry
                      - volume
                      type: object
                    rbd:
                      description: 'RBD represents a Rados Block Device mount on the
                        host that shares a pod''s lifetime. More info: https://examples.k8s.io/volumes/rbd/README.md'
                      properties:
                        fsType:
                          description: 'Filesystem type of the volume that you want
                            to mount. Tip: Ensure that the filesystem type is supported
                            by the host operating system. Examples: "ext4", "xfs",
                            "ntfs". Implicitly inferred to be "ext4" if unspecified.
                            More info: https://kubernetes.io/docs/concepts/storage/volumes#rbd
                            TODO: how do we prevent errors in the filesystem from
                            compromising the machine'
                          type: string
                        image:
                          description: 'The rados image name. More info: https://examples.k8s.io/volumes/rbd/README.md#how-to-use-it'
                          type: string
                        keyring:
                          description: 'Keyring is the path to key ring for RBDUser.
                            Default is /etc/ceph/keyring. More info: https://examples.k8s.io/volumes/rbd/README.md#how-to-use-it'
                          type: string
                        monitors:
                          description: 'A collection of Ceph monitors. More info:
                            https://examples.k8s.io/volumes/rbd/README.md#how-to-use-it'
                          items:
                            type: string
                          type: array
                        pool:
                          description: 'The rados pool name. Default is rbd. More
                            info: https://examples.k8s.io/volumes/rbd/README.md#how-to-use-it'
                          type: string
                        readOnly:
                          description: 'ReadOnly here will force the ReadOnly setting
                            in VolumeMounts. Defaults to false. More info: https://examples.k8s.io/volumes/rbd/README.md#how-to-use-it'
                          type: boolean
                        secretRef:
                          description: 'SecretRef is name of the authentication secret
                            for RBDUser. If provided overrides keyring. Default is
                            nil. More info: https://examples.k8s.io/volumes/rbd/README.md#how-to-use-it'
                          properties:
                            name:
                              description: 'Name of the referent. More info: https://kubernetes.io/docs/concepts/overview/working-with-objects/names/#names
                                TODO: Add other useful fields. apiVersion, kind, uid?'
                              type: string
                          type: object
                        user:
                          description: 'The rados user name. Default is admin. More
                            info: https://examples.k8s.io/volumes/rbd/README.md#how-to-use-it'
                          type: string
                      required:
                      - image
                      - monitors
                      type: object
                    scaleIO:
                      description: ScaleIO represents a ScaleIO persistent volume
                        attached and mounted on Kubernetes nodes.
                      properties:
                        fsType:
                          description: Filesystem type to mount. Must be a filesystem
                            type supported by the host operating system. Ex. "ext4",
                            "xfs", "ntfs". Default is "xfs".
                          type: string
                        gateway:
                          description: The host address of the ScaleIO API Gateway.
                          type: string
                        protectionDomain:
                          description: The name of the ScaleIO Protection Domain for
                            the configured storage.
                          type: string
                        readOnly:
                          description: Defaults to false (read/write). ReadOnly here
                            will force the ReadOnly setting in VolumeMounts.
                          type: boolean
                        secretRef:
                          description: SecretRef references to the secret for ScaleIO
                            user and other sensitive information. If this is not provided,
                            Login operation will fail.
                          properties:
                            name:
                              description: 'Name of the referent. More info: https://kubernetes.io/docs/concepts/overview/working-with-objects/names/#names
                                TODO: Add other useful fields. apiVersion, kind, uid?'
                              type: string
                          type: object
                        sslEnabled:
                          description: Flag to enable/disable SSL communication with
                            Gateway, default false
                          type: boolean
                        storageMode:
                          description: Indicates whether the storage for a volume
                            should be ThickProvisioned or ThinProvisioned. Default
                            is ThinProvisioned.
                          type: string
                        storagePool:
                          description: The ScaleIO Storage Pool associated with the
                            protection domain.
                          type: string
                        system:
                          description: The name of the storage system as configured
                            in ScaleIO.
                          type: string
                        volumeName:
                          description: The name of a volume already created in the
                            ScaleIO system that is associated with this volume source.
                          type: string
                      required:
                      - gateway
                      - secretRef
                      - system
                      type: object
                    secret:
                      description: 'Secret represents a secret that should populate
                        this volume. More info: https://kubernetes.io/docs/concepts/storage/volumes#secret'
                      properties:
                        defaultMode:
                          description: 'Optional: mode bits to use on created files
                            by default. Must be a value between 0 and 0777. Defaults
                            to 0644. Directories within the path are not affected
                            by this setting. This might be in conflict with other
                            options that affect the file mode, like fsGroup, and the
                            result can be other mode bits set.'
                          format: int32
                          type: integer
                        items:
                          description: If unspecified, each key-value pair in the
                            Data field of the referenced Secret will be projected
                            into the volume as a file whose name is the key and content
                            is the value. If specified, the listed keys will be projected
                            into the specified paths, and unlisted keys will not be
                            present. If a key is specified which is not present in
                            the Secret, the volume setup will error unless it is marked
                            optional. Paths must be relative and may not contain the
                            '..' path or start with '..'.
                          items:
                            description: Maps a string key to a path within a volume.
                            properties:
                              key:
                                description: The key to project.
                                type: string
                              mode:
                                description: 'Optional: mode bits to use on this file,
                                  must be a value between 0 and 0777. If not specified,
                                  the volume defaultMode will be used. This might
                                  be in conflict with other options that affect the
                                  file mode, like fsGroup, and the result can be other
                                  mode bits set.'
                                format: int32
                                type: integer
                              path:
                                description: The relative path of the file to map
                                  the key to. May not be an absolute path. May not
                                  contain the path element '..'. May not start with
                                  the string '..'.
                                type: string
                            required:
                            - key
                            - path
                            type: object
                          type: array
                        optional:
                          description: Specify whether the Secret or its keys must
                            be defined
                          type: boolean
                        secretName:
                          description: 'Name of the secret in the pod''s namespace
                            to use. More info: https://kubernetes.io/docs/concepts/storage/volumes#secret'
                          type: string
                      type: object
                    storageos:
                      description: StorageOS represents a StorageOS volume attached
                        and mounted on Kubernetes nodes.
                      properties:
                        fsType:
                          description: Filesystem type to mount. Must be a filesystem
                            type supported by the host operating system. Ex. "ext4",
                            "xfs", "ntfs". Implicitly inferred to be "ext4" if unspecified.
                          type: string
                        readOnly:
                          description: Defaults to false (read/write). ReadOnly here
                            will force the ReadOnly setting in VolumeMounts.
                          type: boolean
                        secretRef:
                          description: SecretRef specifies the secret to use for obtaining
                            the StorageOS API credentials.  If not specified, default
                            values will be attempted.
                          properties:
                            name:
                              description: 'Name of the referent. More info: https://kubernetes.io/docs/concepts/overview/working-with-objects/names/#names
                                TODO: Add other useful fields. apiVersion, kind, uid?'
                              type: string
                          type: object
                        volumeName:
                          description: VolumeName is the human-readable name of the
                            StorageOS volume.  Volume names are only unique within
                            a namespace.
                          type: string
                        volumeNamespace:
                          description: VolumeNamespace specifies the scope of the
                            volume within StorageOS.  If no namespace is specified
                            then the Pod's namespace will be used.  This allows the
                            Kubernetes name scoping to be mirrored within StorageOS
                            for tighter integration. Set VolumeName to any name to
                            override the default behaviour. Set to "default" if you
                            are not using namespaces within StorageOS. Namespaces
                            that do not pre-exist within StorageOS will be created.
                          type: string
                      type: object
                    vsphereVolume:
                      description: VsphereVolume represents a vSphere volume attached
                        and mounted on kubelets host machine
                      properties:
                        fsType:
                          description: Filesystem type to mount. Must be a filesystem
                            type supported by the host operating system. Ex. "ext4",
                            "xfs", "ntfs". Implicitly inferred to be "ext4" if unspecified.
                          type: string
                        storagePolicyID:
                          description: Storage Policy Based Management (SPBM) profile
                            ID associated with the StoragePolicyName.
                          type: string
                        storagePolicyName:
                          description: Storage Policy Based Management (SPBM) profile
                            name.
                          type: string
                        volumePath:
                          description: Path that identifies vSphere volume vmdk
                          type: string
                      required:
                      - volumePath
                      type: object
                  required:
                  - name
                  type: object
                type: array
            type: object
          status:
            description: 'Most recent observed status of the ThanosRuler cluster.
              Read-only. Not included when requesting from the apiserver, only from
              the ThanosRuler Operator API itself. More info: https://github.com/kubernetes/community/blob/master/contributors/devel/sig-architecture/api-conventions.md#spec-and-status'
            properties:
              availableReplicas:
                description: Total number of available pods (ready for at least minReadySeconds)
                  targeted by this ThanosRuler deployment.
                format: int32
                type: integer
              paused:
                description: Represents whether any actions on the underlying managed
                  objects are being performed. Only delete actions will be performed.
                type: boolean
              replicas:
                description: Total number of non-terminated pods targeted by this
                  ThanosRuler deployment (their labels match the selector).
                format: int32
                type: integer
              unavailableReplicas:
                description: Total number of unavailable pods targeted by this ThanosRuler
                  deployment.
                format: int32
                type: integer
              updatedReplicas:
                description: Total number of non-terminated pods targeted by this
                  ThanosRuler deployment that have the desired version spec.
                format: int32
                type: integer
            required:
            - availableReplicas
            - paused
            - replicas
            - unavailableReplicas
            - updatedReplicas
            type: object
        required:
        - spec
        type: object
    served: true
    storage: true
status:
  acceptedNames:
    kind: ""
    plural: ""
  conditions: []
  storedVersions: []<|MERGE_RESOLUTION|>--- conflicted
+++ resolved
@@ -857,80 +857,11 @@
                             type: object
                         type: object
                       type: array
-<<<<<<< HEAD
-                  type: object
-              type: object
-            alertDropLabels:
-              description: AlertDropLabels configure the label names which should
-                be dropped in ThanosRuler alerts. If `labels` field is not provided,
-                `thanos_ruler_replica` will be dropped in alerts by default.
-              items:
-                type: string
-              type: array
-            alertQueryUrl:
-              description: The external Query URL the Thanos Ruler will set in the
-                'Source' field of all alerts. Maps to the '--alert.query-url' CLI
-                arg.
-              type: string
-            alertmanagersConfig:
-              description: Define configuration for connecting to alertmanager.  Only
-                available with thanos v0.10.0 and higher.  Maps to the `alertmanagers.config`
-                arg.
-              properties:
-                key:
-                  description: The key of the secret to select from.  Must be a valid
-                    secret key.
-                  type: string
-                name:
-                  description: 'Name of the referent. More info: https://kubernetes.io/docs/concepts/overview/working-with-objects/names/#names
-                    TODO: Add other useful fields. apiVersion, kind, uid?'
-                  type: string
-                optional:
-                  description: Specify whether the Secret or its key must be defined
-                  type: boolean
-              required:
-              - key
-              type: object
-            alertmanagersUrl:
-              description: 'Define URLs to send alerts to Alertmanager.  For Thanos
-                v0.10.0 and higher, AlertManagersConfig should be used instead.  Note:
-                this field will be ignored if AlertManagersConfig is specified. Maps
-                to the `alertmanagers.url` arg.'
-              items:
-                type: string
-              type: array
-            containers:
-              description: 'Containers allows injecting additional containers or modifying
-                operator generated containers. This can be used to allow adding an
-                authentication proxy to a ThanosRuler pod or to change the behavior
-                of an operator generated container. Containers described here modify
-                an operator generated container if they share the same name and modifications
-                are done via a strategic merge patch. The current container names
-                are: `thanos-ruler` and `rules-configmap-reloader`. Overriding containers
-                is entirely outside the scope of what the maintainers will support
-                and by doing so, you accept that this behaviour may break at any time
-                without notice.'
-              items:
-                description: A single application container that you want to run within
-                  a pod.
-                properties:
-                  args:
-                    description: 'Arguments to the entrypoint. The docker image''s
-                      CMD is used if this is not provided. Variable references $(VAR_NAME)
-                      are expanded using the container''s environment. If a variable
-                      cannot be resolved, the reference in the input string will be
-                      unchanged. The $(VAR_NAME) syntax can be escaped with a double
-                      $$, ie: $$(VAR_NAME). Escaped references will never be expanded,
-                      regardless of whether the variable exists or not. Cannot be
-                      updated. More info: https://kubernetes.io/docs/tasks/inject-data-application/define-command-argument-container/#running-a-command-in-a-shell'
-                    items:
-=======
                     image:
                       description: 'Docker image name. More info: https://kubernetes.io/docs/concepts/containers/images
                         This field is optional to allow higher level config management
                         to default or override container images in workload controllers
                         like Deployments and StatefulSets.'
->>>>>>> d0a871b7
                       type: string
                     imagePullPolicy:
                       description: 'Image pull policy. One of Always, Never, IfNotPresent.
@@ -3315,169 +3246,11 @@
                       - value
                       type: object
                     type: array
-<<<<<<< HEAD
-                  workingDir:
-                    description: Container's working directory. If not specified,
-                      the container runtime's default will be used, which might be
-                      configured in the container image. Cannot be updated.
-                    type: string
-                required:
-                - name
-                type: object
-              type: array
-            labels:
-              additionalProperties:
-                type: string
-              description: Labels configure the external label pairs to ThanosRuler.
-                If not provided, default replica label `thanos_ruler_replica` will
-                be added as a label and be dropped in alerts.
-              type: object
-            listenLocal:
-              description: ListenLocal makes the Thanos ruler listen on loopback,
-                so that it does not bind against the Pod IP.
-              type: boolean
-            logFormat:
-              description: Log format for ThanosRuler to be configured with.
-              type: string
-            logLevel:
-              description: Log level for ThanosRuler to be configured with.
-              type: string
-            nodeSelector:
-              additionalProperties:
-                type: string
-              description: Define which Nodes the Pods are scheduled on.
-              type: object
-            objectStorageConfig:
-              description: ObjectStorageConfig configures object storage in Thanos.
-              properties:
-                key:
-                  description: The key of the secret to select from.  Must be a valid
-                    secret key.
-                  type: string
-                name:
-                  description: 'Name of the referent. More info: https://kubernetes.io/docs/concepts/overview/working-with-objects/names/#names
-                    TODO: Add other useful fields. apiVersion, kind, uid?'
-                  type: string
-                optional:
-                  description: Specify whether the Secret or its key must be defined
-                  type: boolean
-              required:
-              - key
-              type: object
-            paused:
-              description: When a ThanosRuler deployment is paused, no actions except
-                for deletion will be performed on the underlying objects.
-              type: boolean
-            podMetadata:
-              description: PodMetadata contains Labels and Annotations gets propagated
-                to the thanos ruler pods.
-              properties:
-                annotations:
-                  additionalProperties:
-                    type: string
-                  description: 'Annotations is an unstructured key value map stored
-                    with a resource that may be set by external tools to store and
-                    retrieve arbitrary metadata. They are not queryable and should
-                    be preserved when modifying objects. More info: http://kubernetes.io/docs/user-guide/annotations'
-                  type: object
-                labels:
-                  additionalProperties:
-                    type: string
-                  description: 'Map of string keys and values that can be used to
-                    organize and categorize (scope and select) objects. May match
-                    selectors of replication controllers and services. More info:
-                    http://kubernetes.io/docs/user-guide/labels'
-                  type: object
-                name:
-                  description: 'Name must be unique within a namespace. Is required
-                    when creating resources, although some resources may allow a client
-                    to request the generation of an appropriate name automatically.
-                    Name is primarily intended for creation idempotence and configuration
-                    definition. Cannot be updated. More info: http://kubernetes.io/docs/user-guide/identifiers#names'
-                  type: string
-              type: object
-            portName:
-              description: Port name used for the pods and governing service. This
-                defaults to web
-              type: string
-            priorityClassName:
-              description: Priority class assigned to the Pods
-              type: string
-            queryConfig:
-              description: Define configuration for connecting to thanos query instances.
-                If this is defined, the QueryEndpoints field will be ignored. Maps
-                to the `query.config` CLI argument. Only available with thanos v0.11.0
-                and higher.
-              properties:
-                key:
-                  description: The key of the secret to select from.  Must be a valid
-                    secret key.
-                  type: string
-                name:
-                  description: 'Name of the referent. More info: https://kubernetes.io/docs/concepts/overview/working-with-objects/names/#names
-                    TODO: Add other useful fields. apiVersion, kind, uid?'
-                  type: string
-                optional:
-                  description: Specify whether the Secret or its key must be defined
-                  type: boolean
-              required:
-              - key
-              type: object
-            queryEndpoints:
-              description: QueryEndpoints defines Thanos querier endpoints from which
-                to query metrics. Maps to the --query flag of thanos ruler.
-              items:
-                type: string
-              type: array
-            replicas:
-              description: Number of thanos ruler instances to deploy.
-              format: int32
-              type: integer
-            resources:
-              description: Resources defines the resource requirements for single
-                Pods. If not provided, no requests/limits will be set
-              properties:
-                limits:
-                  additionalProperties:
-                    type: string
-                  description: 'Limits describes the maximum amount of compute resources
-                    allowed. More info: https://kubernetes.io/docs/concepts/configuration/manage-compute-resources-container/'
-                  type: object
-                requests:
-                  additionalProperties:
-                    type: string
-                  description: 'Requests describes the minimum amount of compute resources
-                    required. If Requests is omitted for a container, it defaults
-                    to Limits if that is explicitly specified, otherwise to an implementation-defined
-                    value. More info: https://kubernetes.io/docs/concepts/configuration/manage-compute-resources-container/'
-                  type: object
-              type: object
-            retention:
-              description: Time duration ThanosRuler shall retain data for. Default
-                is '24h', and must match the regular expression `[0-9]+(ms|s|m|h|d|w|y)`
-                (milliseconds seconds minutes hours days weeks years).
-              type: string
-            routePrefix:
-              description: The route prefix ThanosRuler registers HTTP handlers for.
-                This allows thanos UI to be served on a sub-path.
-              type: string
-            ruleNamespaceSelector:
-              description: Namespaces to be selected for Rules discovery. If unspecified,
-                only the same namespace as the ThanosRuler object is in is used.
-              properties:
-                matchExpressions:
-                  description: matchExpressions is a list of label selector requirements.
-                    The requirements are ANDed.
-                  items:
-                    description: A label selector requirement is a selector that contains
-                      values, a key, and an operator that relates the key and values.
-=======
                   windowsOptions:
                     description: The Windows specific settings applied to all containers.
                       If unspecified, the options within a container's SecurityContext
                       will be used. If set in both SecurityContext and PodSecurityContext,
                       the value specified in SecurityContext takes precedence.
->>>>>>> d0a871b7
                     properties:
                       gmsaCredentialSpec:
                         description: GMSACredentialSpec is where the GMSA admission
@@ -3546,152 +3319,12 @@
                           from the endpoint the client submits requests to. Cannot
                           be updated. In CamelCase. More info: https://git.k8s.io/community/contributors/devel/sig-architecture/api-conventions.md#types-kinds'
                         type: string
-<<<<<<< HEAD
-                    required:
-                    - name
-                    - value
-                    type: object
-                  type: array
-                windowsOptions:
-                  description: The Windows specific settings applied to all containers.
-                    If unspecified, the options within a container's SecurityContext
-                    will be used. If set in both SecurityContext and PodSecurityContext,
-                    the value specified in SecurityContext takes precedence.
-                  properties:
-                    gmsaCredentialSpec:
-                      description: GMSACredentialSpec is where the GMSA admission
-                        webhook (https://github.com/kubernetes-sigs/windows-gmsa)
-                        inlines the contents of the GMSA credential spec named by
-                        the GMSACredentialSpecName field. This field is alpha-level
-                        and is only honored by servers that enable the WindowsGMSA
-                        feature flag.
-                      type: string
-                    gmsaCredentialSpecName:
-                      description: GMSACredentialSpecName is the name of the GMSA
-                        credential spec to use. This field is alpha-level and is only
-                        honored by servers that enable the WindowsGMSA feature flag.
-                      type: string
-                    runAsUserName:
-                      description: The UserName in Windows to run the entrypoint of
-                        the container process. Defaults to the user specified in image
-                        metadata if unspecified. May also be set in PodSecurityContext.
-                        If set in both SecurityContext and PodSecurityContext, the
-                        value specified in SecurityContext takes precedence. This
-                        field is beta-level and may be disabled with the WindowsRunAsUserName
-                        feature flag.
-                      type: string
-                  type: object
-              type: object
-            serviceAccountName:
-              description: ServiceAccountName is the name of the ServiceAccount to
-                use to run the Thanos Ruler Pods.
-              type: string
-            storage:
-              description: Storage spec to specify how storage shall be used.
-              properties:
-                emptyDir:
-                  description: 'EmptyDirVolumeSource to be used by the Prometheus
-                    StatefulSets. If specified, used in place of any volumeClaimTemplate.
-                    More info: https://kubernetes.io/docs/concepts/storage/volumes/#emptydir'
-                  properties:
-                    medium:
-                      description: 'What type of storage medium should back this directory.
-                        The default is "" which means to use the node''s default medium.
-                        Must be an empty string (default) or Memory. More info: https://kubernetes.io/docs/concepts/storage/volumes#emptydir'
-                      type: string
-                    sizeLimit:
-                      description: 'Total amount of local storage required for this
-                        EmptyDir volume. The size limit is also applicable for memory
-                        medium. The maximum usage on memory medium EmptyDir would
-                        be the minimum value between the SizeLimit specified here
-                        and the sum of memory limits of all containers in a pod. The
-                        default is nil which means that the limit is undefined. More
-                        info: http://kubernetes.io/docs/user-guide/volumes#emptydir'
-                      type: string
-                  type: object
-                volumeClaimTemplate:
-                  description: A PVC spec to be used by the Prometheus StatefulSets.
-                  properties:
-                    apiVersion:
-                      description: 'APIVersion defines the versioned schema of this
-                        representation of an object. Servers should convert recognized
-                        schemas to the latest internal value, and may reject unrecognized
-                        values. More info: https://git.k8s.io/community/contributors/devel/sig-architecture/api-conventions.md#resources'
-                      type: string
-                    kind:
-                      description: 'Kind is a string value representing the REST resource
-                        this object represents. Servers may infer this from the endpoint
-                        the client submits requests to. Cannot be updated. In CamelCase.
-                        More info: https://git.k8s.io/community/contributors/devel/sig-architecture/api-conventions.md#types-kinds'
-                      type: string
-                    metadata:
-                      description: EmbeddedMetadata contains metadata relevant to
-                        an EmbeddedResource.
-                      properties:
-                        annotations:
-                          additionalProperties:
-                            type: string
-                          description: 'Annotations is an unstructured key value map
-                            stored with a resource that may be set by external tools
-                            to store and retrieve arbitrary metadata. They are not
-                            queryable and should be preserved when modifying objects.
-                            More info: http://kubernetes.io/docs/user-guide/annotations'
-                          type: object
-                        labels:
-                          additionalProperties:
-                            type: string
-                          description: 'Map of string keys and values that can be
-                            used to organize and categorize (scope and select) objects.
-                            May match selectors of replication controllers and services.
-                            More info: http://kubernetes.io/docs/user-guide/labels'
-                          type: object
-                        name:
-                          description: 'Name must be unique within a namespace. Is
-                            required when creating resources, although some resources
-                            may allow a client to request the generation of an appropriate
-                            name automatically. Name is primarily intended for creation
-                            idempotence and configuration definition. Cannot be updated.
-                            More info: http://kubernetes.io/docs/user-guide/identifiers#names'
-                          type: string
-                      type: object
-                    spec:
-                      description: 'Spec defines the desired characteristics of a
-                        volume requested by a pod author. More info: https://kubernetes.io/docs/concepts/storage/persistent-volumes#persistentvolumeclaims'
-                      properties:
-                        accessModes:
-                          description: 'AccessModes contains the desired access modes
-                            the volume should have. More info: https://kubernetes.io/docs/concepts/storage/persistent-volumes#access-modes-1'
-                          items:
-                            type: string
-                          type: array
-                        dataSource:
-                          description: This field requires the VolumeSnapshotDataSource
-                            alpha feature gate to be enabled and currently VolumeSnapshot
-                            is the only supported data source. If the provisioner
-                            can support VolumeSnapshot data source, it will create
-                            a new volume and data will be restored to the volume at
-                            the same time. If the provisioner does not support VolumeSnapshot
-                            data source, volume will not be created and the failure
-                            will be reported as an event. In the future, we plan to
-                            support more data source types and the behavior of the
-                            provisioner may change.
-                          properties:
-                            apiGroup:
-                              description: APIGroup is the group for the resource
-                                being referenced. If APIGroup is not specified, the
-                                specified Kind must be in the core API group. For
-                                any other third-party types, APIGroup is required.
-                              type: string
-                            kind:
-                              description: Kind is the type of resource being referenced
-=======
                       metadata:
                         description: EmbeddedMetadata contains metadata relevant to
                           an EmbeddedResource.
                         properties:
                           annotations:
                             additionalProperties:
->>>>>>> d0a871b7
                               type: string
                             description: 'Annotations is an unstructured key value
                               map stored with a resource that may be set by external
