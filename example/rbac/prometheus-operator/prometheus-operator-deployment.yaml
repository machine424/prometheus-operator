apiVersion: apps/v1
kind: Deployment
metadata:
  labels:
    app.kubernetes.io/component: controller
    app.kubernetes.io/name: prometheus-operator
<<<<<<< HEAD
    app.kubernetes.io/version: 0.52.1
=======
    app.kubernetes.io/version: 0.53.0
>>>>>>> 1b4cc829
  name: prometheus-operator
  namespace: default
spec:
  replicas: 1
  selector:
    matchLabels:
      app.kubernetes.io/component: controller
      app.kubernetes.io/name: prometheus-operator
  template:
    metadata:
      annotations:
        kubectl.kubernetes.io/default-container: prometheus-operator
      labels:
        app.kubernetes.io/component: controller
        app.kubernetes.io/name: prometheus-operator
<<<<<<< HEAD
        app.kubernetes.io/version: 0.52.1
=======
        app.kubernetes.io/version: 0.53.0
>>>>>>> 1b4cc829
    spec:
      containers:
      - args:
        - --kubelet-service=kube-system/kubelet
<<<<<<< HEAD
        - --prometheus-config-reloader=quay.io/prometheus-operator/prometheus-config-reloader:v0.52.1
        image: quay.io/prometheus-operator/prometheus-operator:v0.52.1
=======
        - --prometheus-config-reloader=quay.io/prometheus-operator/prometheus-config-reloader:v0.53.0
        image: quay.io/prometheus-operator/prometheus-operator:v0.53.0
>>>>>>> 1b4cc829
        name: prometheus-operator
        ports:
        - containerPort: 8080
          name: http
        resources:
          limits:
            cpu: 200m
            memory: 200Mi
          requests:
            cpu: 100m
            memory: 100Mi
        securityContext:
          allowPrivilegeEscalation: false
      nodeSelector:
        kubernetes.io/os: linux
      securityContext:
        runAsNonRoot: true
        runAsUser: 65534
      serviceAccountName: prometheus-operator<|MERGE_RESOLUTION|>--- conflicted
+++ resolved
@@ -4,11 +4,7 @@
   labels:
     app.kubernetes.io/component: controller
     app.kubernetes.io/name: prometheus-operator
-<<<<<<< HEAD
-    app.kubernetes.io/version: 0.52.1
-=======
     app.kubernetes.io/version: 0.53.0
->>>>>>> 1b4cc829
   name: prometheus-operator
   namespace: default
 spec:
@@ -24,22 +20,13 @@
       labels:
         app.kubernetes.io/component: controller
         app.kubernetes.io/name: prometheus-operator
-<<<<<<< HEAD
-        app.kubernetes.io/version: 0.52.1
-=======
         app.kubernetes.io/version: 0.53.0
->>>>>>> 1b4cc829
     spec:
       containers:
       - args:
         - --kubelet-service=kube-system/kubelet
-<<<<<<< HEAD
-        - --prometheus-config-reloader=quay.io/prometheus-operator/prometheus-config-reloader:v0.52.1
-        image: quay.io/prometheus-operator/prometheus-operator:v0.52.1
-=======
         - --prometheus-config-reloader=quay.io/prometheus-operator/prometheus-config-reloader:v0.53.0
         image: quay.io/prometheus-operator/prometheus-operator:v0.53.0
->>>>>>> 1b4cc829
         name: prometheus-operator
         ports:
         - containerPort: 8080
