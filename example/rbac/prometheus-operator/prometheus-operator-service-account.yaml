apiVersion: v1
automountServiceAccountToken: false
kind: ServiceAccount
metadata:
  labels:
    app.kubernetes.io/component: controller
    app.kubernetes.io/name: prometheus-operator
<<<<<<< HEAD
    app.kubernetes.io/version: 0.59.2
=======
    app.kubernetes.io/version: 0.60.0
>>>>>>> 8004e084
  name: prometheus-operator
  namespace: default<|MERGE_RESOLUTION|>--- conflicted
+++ resolved
@@ -5,10 +5,6 @@
   labels:
     app.kubernetes.io/component: controller
     app.kubernetes.io/name: prometheus-operator
-<<<<<<< HEAD
-    app.kubernetes.io/version: 0.59.2
-=======
     app.kubernetes.io/version: 0.60.0
->>>>>>> 8004e084
   name: prometheus-operator
   namespace: default